import mongoose from 'mongoose';
import { Request, Response } from 'express';
import * as authService from '../services/authService';
import { generateTokenResponse } from '../utils/auth';
import passport from 'passport';
import { generateResetToken, getNotifications } from '../services/authService';
import { resetPassword as resetPasswordService } from '../services/authService';
import cloudinary from '../utils/cloudinary';
import Player, { IPlayer } from '../models/player';
import PlayerBalance, { IPlayerBalance } from '../models/playerBalance';
import Notification, { NotificationType } from '../models/notification';
import { BannerConfig, IBannerConfig } from '../models/banner'; // Adjust path as needed
import { STATUS, VERIFICATION } from '../constants';
import Click from '../models/click';
import Payout from '../models/payout';
import ReferralLink from '../models/referralLink';
import PromoMaterial from '../models/promoMaterial';
import { Parser } from 'json2csv';
import PDFDocument from 'pdfkit';
import { sendEmail } from '../utils/sendEmail';
import CommissionTier from '../models/comissionTier';
import crypto from 'crypto';
import {
  sendVerificationEmail,
  sendStatusUpdateEmail,
} from '../utils/sendEmail';
import bcrypt from 'bcryptjs';
import moment from 'moment';
import { messages } from '../utils/messages';
import { months, quarters, daysOfWeek } from '../utils/constant';
import { StripeConfig } from '../models/stripeConfig';
import { Affiliate } from '../models/affiliate';
import Transaction, { ITransaction } from '../models/transaction';
import {
  initiateSumsubVerification,
  updateSumsubStatus,
} from '../services/authService';
import { validateWebhookSignature } from '../utils/sumsub';
const allowedStatuses = ['Active', 'Inactive', 'Banned'] as const;
import Languages from '../models/languages';

interface CustomRequest extends Request {
  user?: {
    sub: string;
    id: string;
    role: number;
  };
}
// interface CustomRequest extends Request {
//   body: {
//     title?: string;
//     subtitle?: string;
//     buttonText?: string;
//     hours?: string;
//     minutes?: string;
//     seconds?: string;
//     countdown?: string;
//   };
// }
const ensureAffiliate = (user: any) => {
  if (!user || (user.role_id !== undefined && user.role_id !== 2)) {
    throw new Error('Access denied: Affiliate account required');
  }
};

export const sendErrorResponse = (
  res: Response,
  statusCode: number,
  message: string | Array<{ param?: string; message: string }>,
) => {
  const response = {
    success: false,
    ...(typeof message === 'string' ? { error: message } : { errors: message }),
  };
  res.status(statusCode).json(response);
};

export const register = async (req: Request, res: Response) => {
  try {
    const { player, balance, token, expiresIn } = await authService.register(
      req.body,
      req
    );
    res.status(201).json({
      success: true,
      message: (req as any).__('USER_REGISTER'),
      data: {
        user: {
          id: player._id,
          username: player.username,
          fullname: player.fullname,
          email: player.email,
          phone_number: player.phone_number,
          role_id: player.role_id,
          created_at: player.created_at,
          gender: player.gender,
          language: player.language,
          country: player.country,
          city: player.city,
          status: player.status,
          is_verified: player.is_verified,
          is_2fa_enabled: player.is_2fa_enabled,
          balance: balance.balance,
          currency: player.currency,
          referredBy: player.referredBy,
          referredByName: player.referredByName,
        },
        token,
        expiresIn,
      },
    });
  } catch (error) {
    if (error instanceof Error) {
      if (error.message.includes('Username is already taken')) {
        sendErrorResponse(res, 409, [
          { param: 'username', message: (req as any).__('USER_NAME_ALREADY') },
        ]);
      } else if (error.message.includes('Email is already registered')) {
        sendErrorResponse(res, 409, [
          { param: 'email', message: (req as any).__('EMIAL_ALREADY_REGISTER') },
        ]);
      } else if (error.message.includes('Phone number is already registered')) {
        sendErrorResponse(res, 409, [
          {
            param: 'phone_number',
            message:  (req as any).__('PHONE_ALREADY_REGISTER'),
          },
        ]);
      } else {
        sendErrorResponse(res, 400, error.message);
      }
    } else {
      sendErrorResponse(res, 400,  (req as any).__('INVALID_REQUEST'));
    }
  }
};

export const affiliateRegister = async (req: Request, res: Response) => {
  try {
    const { user, token } = await authService.affiliateRegister(req.body);

    res.status(201).json({
      success: true,
      message: 'Affiliate registration successful',
      data: {
        user,
        token,
        expiresIn: 28800,
      },
    });
  } catch (error) {
    sendErrorResponse(
      res,
      400,
      error instanceof Error ? error.message : 'Registration failed',
    );
  }
};

export const login = async (req: Request, res: Response) => {
  try {
        const { user, token } = await authService.login(req.body,req);

    if (user.requires2FA) {
      await authService.initiate2FA(String(user.id));
      return res.status(200).json({
        success: true,
        message: 'OTP sent for 2FA verification',
        data: { requires2FA: true, playerId: user.id },
      });
    }
    res.status(200).json({
      success: true,
      message: (req as any).__('LOGIN_SUCCESSFULLY'),
      data: {
        user: {
          ...user,
          gender: user.gender,
          language: user.language,
          country: user.country,
          city: user.city,
        },
        token,
        expiresIn: 28800,
      },
    });
  } catch (error) {
    sendErrorResponse(
      res,
      401,
      error instanceof Error ? error.message : (req as any).__('INVALID_USERNAME_PASSWORD'),
    );
  }
};

export const affiliateLogin = async (req: Request, res: Response) => {
  try {
    const { user, token } = await authService.affiliateLogin(req.body);

    res.status(200).json({
      success: true,
      message: 'Affiliate login successful',
      data: {
        user: {
          ...user,
          gender: user.gender,
          language: user.language,
          country: user.country,
          city: user.city,
        },
        token,
        expiresIn: 28800,
      },
    });
  } catch (error) {
    sendErrorResponse(
      res,
      401,
      error instanceof Error ? error.message : 'Invalid credentials',
    );
  }
};

export const verify2FA = async (req: Request, res: Response) => {
  try {
    const { playerId, otp } = req.body;
    if (!playerId || !otp) {
      return sendErrorResponse(res, 400, (req as any).__('PLAYERSID_OTP_REQUIRED'));
    }
    const { token, expiresIn, user } = await authService.verify2FA(
      playerId,
      otp,
      req
    );

    res.status(200).json({
      success: true,
      message: (req as any).__('2FA_VERIFIED'),
      data: { user, token, expiresIn },
    });
  } catch (error) {
    sendErrorResponse(
      res,
      401,
      error instanceof Error ? error.message : (req as any).__('INVALID_OTP'),
    );
  }
};

export const toggle2FA = async (req: CustomRequest, res: Response) => {
  try {
    if (!req.user || !req.user.id) {
      return sendErrorResponse(res, 401, (req as any).__('AUTHENTICATION_REQUIRED'));
    }
    const { enabled, method, password } = req.body;
    if (typeof enabled !== 'boolean' || !method || !password) {
      return sendErrorResponse(
        res,
        400,
        (req as any).__('TOGGLE-2FA-REQUIRED-FIELD'),
      );
    }
    const result = await authService.toggle2FA(
      req.user.id,
      enabled,
      method,
      password,
      req
    );

    res.status(200).json({
      success: true,
      message: `2FA ${enabled ? 'enabled' : 'disabled'} successfully`,
      data: result,
    });
  } catch (error) {
    sendErrorResponse(
      res,
      500,
      error instanceof Error ? error.message : (req as any).__('FAILED_TOOGLE_2FA'),
    );
  }
};

export const forgotPassword = async (req: Request, res: Response) => {
  try {
    const { email, phone_number } = req.body;
    if (!email && !phone_number) {
      return sendErrorResponse(
        res,
        400,
        (req as any).__('PLEASE_PROVIDE_EMAIL_OR_PHONE')
      );
    }
    await authService.forgotPassword({ email, phone_number},req);

    res.status(200).json({
      success: true,
      message: (req as any).__('PASSWORD_LINK_SENT'),
    });
  } catch (error) {
    sendErrorResponse(
      res,
      400,
      error instanceof Error
        ? error.message
        : (req as any).__('FAILED_PASSWORD_LINK'),
    );
  }
};

export const resetPassword = async (req: Request, res: Response) => {
  try {
    const { token, password } = req.body;
    if (!token || !password) {
      return sendErrorResponse(res, 400,(req as any).__('TOKEN_PASSWORD_REQUIRED'));
    }
    await resetPasswordService({ token, password },req);
    res.status(200).json({
      success: true,
      message:(req as any).__('PASSWORD_UPDATED'),
    });
  } catch (error) {
    sendErrorResponse(
      res,
      400,
      error instanceof Error ? error.message : (req as any).__('INVALID_EXPRIRE_TOKEN'),
    );
  }
};

export const viewProfile = async (req: CustomRequest, res: Response) => {
  try {
    if (!req.user || !req.user.id) {
      return sendErrorResponse(res, 401, (req as any).__('AUTHENTICATION_REQUIRED'));
    }

    const playerId = req.user.id;
    const player = await Player.findById(playerId).select([
      '-password_hash',
      '-reset_password_token',
      '-reset_password_expires',
      '-verification_token',
      '-verification_token_expires',
      '-sms_code',
      '-sms_code_expires',
      '-two_factor_secret',
      '-two_factor_expires',
      '-refreshToken',
    ]);

    if (!player) {
      return sendErrorResponse(res, 404, (req as any).__('USER_NOT_FOUND'));
    }

    const balance = await PlayerBalance.findOne({ player_id: playerId });

    res.status(200).json({
      success: true,
      message:(req as any).__('USER_PROFILE_FOUND'),
      data: {
        user: {
          ...player.toObject(),
          balance: balance?.balance || 0,
          is_2fa_enabled: player.is_2fa_enabled,
          two_factor_method: player.two_factor_method,
        },
      },
    });
  } catch (error) {
    console.error('Error in viewProfile:', error);
    sendErrorResponse(
      res,
      400,
      error instanceof Error ? error.message : (req as any).__('USER_PROFILE_FAILED'),
    );
  }
};

export const getAllPlayers = async (req: Request, res: Response) => {
  try {
    const players = await Player.find({ role_id: 0 }) // Only get non-admin users
      .select('-password_hash -verification_token -reset_password_token')
      .sort({ created_at: -1 });

    const playersWithBalance = await Promise.all(
      players.map(async (player) => {
        const balance = await PlayerBalance.findOne({ player_id: player._id });
        return {
          id: player._id,
          username: player.username,
          fullname: player.fullname,
          email: player.email,
          currency: player.currency,
          phone_number: player.phone_number,
          role_id: player.role_id,
          status: player.status,
          is_verified: player.is_verified,
          created_at: player.created_at,
          gender: player.gender,
          language: player.language,
          country: player.country,
          city: player.city,
          is_2fa_enabled: player.is_2fa_enabled,
          balance: balance?.balance || 0,
          referredByName: player.referredByName,
        };
      }),
    );

    res.status(200).json({
      success: true,
      message: (req as any).__('PLAYERS_LIST'),
      data: { players: playersWithBalance },
    });
  } catch (error) {
    sendErrorResponse(
      res,
      400,
      error instanceof Error ? error.message :(req as any).__('PLAYERS_FAILED'),
    );
  }
};

export const getPlayerDetails = async (req: Request, res: Response) => {
  try {
    const { userId } = req.params;

    if (!mongoose.Types.ObjectId.isValid(userId)) {
      return sendErrorResponse(res, 400, (req as any).__('INVALID_ID'));
    }

    const player = (await Player.findById(userId)
      .select([
        '-password_hash',
        '-reset_password_token',
        '-reset_password_expires',
        '-verification_token',
        '-verification_token_expires',
        '-sms_code',
        '-sms_code_expires',
        '-two_factor_secret',
        '-two_factor_expires',
        '-refreshToken',
      ])
      .lean()) as IPlayer | null;

    if (!player) {
      return sendErrorResponse(res, 404,  (req as any).__('PLAYER_NOT_FOUND'));
    }

    const balance = (await PlayerBalance.findOne({
      player_id: userId,
    }).lean()) as IPlayerBalance | null;

    const currencyMap = { 0: 'USD', 1: 'INR', 2: 'GBP' };
    const playerCurrency = currencyMap[player.currency];

    const transactionStats = await Transaction.aggregate([
      {
        $match: {
          player_id: new mongoose.Types.ObjectId(userId),
          status: 'completed',
          transaction_type: { $in: ['topup', 'withdrawal'] },
          currency: playerCurrency,
        },
      },
      {
        $group: {
          _id: '$transaction_type',
          total: { $sum: '$amount' },
          last_date: { $max: '$created_at' },
        },
      },
    ]);

    const totalDeposits =
      transactionStats.find((t) => t._id === 'topup')?.total || 0;
    const totalWithdrawals =
      transactionStats.find((t) => t._id === 'withdrawal')?.total || 0;
    const lastDepositDate =
      transactionStats.find((t) => t._id === 'topup')?.last_date || null;
    const lastWithdrawalDate =
      transactionStats.find((t) => t._id === 'withdrawal')?.last_date || null;

    const winStats = await Transaction.aggregate([
      {
        $match: {
          player_id: new mongoose.Types.ObjectId(userId),
          status: 'completed',
          transaction_type: 'win',
          currency: playerCurrency,
        },
      },
      {
        $group: {
          _id: null,
          total: { $sum: '$amount' },
        },
      },
    ]);
    const bonusBalance = winStats[0]?.total || balance?.bonus_balance || 0;

    const playerData = {
      ...player,
      balance: balance?.balance || player.balance || 0,
      bonus_balance: bonusBalance,
      total_deposits: totalDeposits,
      total_withdrawals: totalWithdrawals,
      last_deposit_date: lastDepositDate,
      last_withdrawal_date: lastWithdrawalDate,
      is_2fa: player.is_2fa_enabled,
    };

    res.status(200).json({
      success: true,
      message: (req as any).__('PLAYERS_DETAILS'),
      data: { player: playerData },
    });
  } catch (error) {
    console.error('Error in getPlayerDetails:', error);
    sendErrorResponse(
      res,
      500,
      error instanceof Error
        ? `Server error: ${error.message}`
        : (req as any).__('PLAYERS_DETAILS_FAILED'),
    );
  }
};

export const getPlayerStats = async (req: Request, res: Response) => {
  try {
    const { filter } = req.query;

    const now = moment();
    const startOfYear = now.clone().startOf('year');
    const endOfYear = now.clone().endOf('year');
    const startOfMonth = now.clone().startOf('month');
    const endOfMonth = now.clone().endOf('month');
    const startOfWeek = now.clone().startOf('isoWeek');
    const endOfWeek = now.clone().endOf('isoWeek');
    const startOfDay = now.clone().startOf('day');
    const endOfDay = now.clone().endOf('day');

    let dateFilter = { $gte: startOfYear.toDate(), $lte: endOfYear.toDate() };

    if (filter === 'monthly') {
      dateFilter = { $gte: startOfMonth.toDate(), $lte: endOfMonth.toDate() };
    } else if (filter === 'weekly') {
      dateFilter = { $gte: startOfWeek.toDate(), $lte: endOfWeek.toDate() };
    } else if (filter === 'daily') {
      dateFilter = { $gte: startOfDay.toDate(), $lte: endOfDay.toDate() };
    }

    const players = await Player.find({
      created_at: dateFilter,
      role_id: 0,
      is_verified: 1,
      status: 1,
    }).select('created_at');

    if (filter === 'daily') {
      return res.status(200).json({
        success: true,
        message: `Daily ${messages.stats}`,
        data: { activePlayersToday: players.length },
      });
    }

    if (filter === 'weekly') {
      const weeklyStats = Array(7).fill(0);
      players.forEach((player) => {
        const dayIndex = moment(player.created_at).isoWeekday() - 1;
        weeklyStats[dayIndex] += 1;
      });
      const statsWithDays = daysOfWeek.map((day, index) => ({
        day,
        activePlayers: weeklyStats[index],
      }));
      return res.status(200).json({
        success: true,
        message: `Weekly ${messages.stats}`,
        data: { activePlayersPerDay: statsWithDays },
      });
    }

    if (filter === 'monthly') {
      const daysInMonth = moment().daysInMonth();
      const monthlyStats = Array(daysInMonth).fill(0);
      players.forEach((player) => {
        const dayIndex = moment(player.created_at).date() - 1;
        monthlyStats[dayIndex] += 1;
      });
      const statsWithDays = Array.from({ length: daysInMonth }, (_, index) => ({
        day: index + 1,
        activePlayers: monthlyStats[index],
      }));
      return res.status(200).json({
        success: true,
        message: `Monthly ${messages.stats}`,
        data: { activePlayersPerDayInMonth: statsWithDays },
      });
    }

    if (filter === 'quarterly') {
      const quarterlyStats = [0, 0, 0, 0];
      players.forEach((player) => {
        const month = moment(player.created_at).month();
        const quarter = Math.floor(month / 3);
        quarterlyStats[quarter] += 1;
      });
      const statsWithQuarters = quarters.map((quarter, index) => ({
        quarter,
        activePlayers: quarterlyStats[index],
      }));
      return res.status(200).json({
        success: true,
        message: `Quarterly ${messages.stats}`,
        data: { activePlayersPerQuarter: statsWithQuarters },
      });
    }

    const monthlyStats = Array(12).fill(0);
    players.forEach((player) => {
      const month = moment(player.created_at).month();
      monthlyStats[month] += 1;
    });
    const statsWithMonths = months.map((month, index) => ({
      month,
      activePlayers: monthlyStats[index],
    }));

    return res.status(200).json({
      success: true,
      message: `Yearly ${messages.stats}`,
      data: { activePlayersPerMonth: statsWithMonths },
    });
  } catch (error) {
    sendErrorResponse(
      res,
      400,
      error instanceof Error ? error.message : messages.error,
    );
  }
};

export const getPlayerRegionStats = async (req: Request, res: Response) => {
  try {
    const playerStats = await Player.aggregate([
      { $match: { is_verified: 1, status: 1 } },
      { $group: { _id: '$country', playerCount: { $sum: 1 } } },
      {
        $facet: {
          totalPlayers: [
            { $group: { _id: null, total: { $sum: '$playerCount' } } },
          ],
          countryStats: [
            { $project: { country: '$_id', playerCount: 1, _id: 0 } },
          ],
        },
      },
      { $unwind: '$totalPlayers' },
      {
        $project: {
          countryStats: {
            $map: {
              input: '$countryStats',
              as: 'stat',
              in: {
                label: { $concat: ['$$stat.country', ' Players'] },
                value: '$$stat.playerCount',
              },
            },
          },
        },
      },
    ]);

    if (!playerStats.length) {
      return res.status(200).json({
        success: true,
        message: messages.dataNotFound,
        data: [],
      });
    }

    return res.status(200).json({
      success: true,
      message: messages.regionStats,
      data: playerStats[0].countryStats || [],
    });
  } catch (error) {
    sendErrorResponse(
      res,
      400,
      error instanceof Error ? error.message : messages.error,
    );
  }
};

export const updatePlayerStatus = async (req: Request, res: Response) => {
  try {
    const { userId } = req.params;
    const { status } = req.body;

    if (status !== 0 && status !== 1) {
      return sendErrorResponse(
        res,
        400,
        'Invalid status value. Status must be 0 (inactive) or 1 (active)',
      );
    }

    const player = await Player.findByIdAndUpdate(
      userId,
      { status },
      { new: true },
    );
    if (!player) {
      return sendErrorResponse(res, 404, (req as any).__('PLAYER_NOT_FOUND'));
    }

    res.status(200).json({
      success: true,
      message: (req as any).__('PLAYER_STATUS_UPDATED'),
      data: { id: player._id, status: player.status },
    });
  } catch (error) {
    sendErrorResponse(
      res,
      500,
      error instanceof Error ? error.message :  (req as any).__('PLAYER_STATUS_FAILED'),
    );
  }
};

export const deletePlayer = async (req: Request, res: Response) => {
  try {
    const { userId } = req.params;

    const player = await Player.findByIdAndDelete(userId);
    if (!player) {
      return sendErrorResponse(res, 404, (req as any).__('PLAYER_NOT_FOUND'));
    }

    res.status(200).json({
      success: true,
      message: (req as any).__('PLAYER_DELETED'),
      data: { id: player._id },
    });
  } catch (error) {
    sendErrorResponse(
      res,
      500,
      error instanceof Error ? error.message : (req as any).__('PLAYER_DELETED_FAILDED'),
    );
  }
};

export const getAdminNotifications = async (req: Request, res: Response) => {
  try {
    const page = parseInt(req.query.page as string) || 1;
    const limit = parseInt(req.query.limit as string) || 20;

    const result = await getNotifications(page, limit);
    res.status(200).json({
      success: true,
      message: (req as any).__('NOTIFICATION_FOUND'),
      data: result,
    });
  } catch (error) {
    sendErrorResponse(
      res,
      500,
      error instanceof Error ? error.message : (req as any).__('FAILED_NOTIFICATION'),
    );
  }
};

export const updateProfile = async (req: CustomRequest, res: Response) => {
  try {
    if (!req.user?.id) {
      return sendErrorResponse(res, 401, 'Authentication required');
    }

    const playerId = req.user.id;
    const updateData = req.body;

    const currentPlayer = await Player.findById(playerId);
    if (!currentPlayer) {
      return sendErrorResponse(res, 404, 'Player not found');
    }

    const errors: Array<{ param: string; message: string }> = [];

    // Only check for username and phone conflicts
    if (
      updateData.phone_number &&
      updateData.phone_number !== currentPlayer.phone_number
    ) {
      const phoneExists = await Player.exists({
        phone_number: updateData.phone_number,
        _id: { $ne: playerId },
      });
      if (phoneExists) {
        errors.push({
          param: 'phone_number',
          message: 'Phone number already in use',
        });
      }
    }

    if (updateData.username && updateData.username !== currentPlayer.username) {
      const usernameExists = await Player.exists({
        username: updateData.username,
        _id: { $ne: playerId },
      });
      if (usernameExists) {
        errors.push({ param: 'username', message: 'Username already in use' });
      }
    }

    if (errors.length > 0) {
      return sendErrorResponse(res, 409, errors);
    }

    const updatedPlayer = await authService.updateProfile(playerId, updateData);
    const balance = await PlayerBalance.findOne({ player_id: playerId });

    res.status(200).json({
      success: true,
      message:
        updateData.email && updateData.email !== currentPlayer.email
          ? (req as any).__('VERIFICATION_EMAIL_SENT')
          : (req as any).__('PROFILE_UPDATED'),
      data: {
        user: {
          ...updatedPlayer,
          balance: balance?.balance || 0,
          is_2fa_enabled: updatedPlayer.is_2fa_enabled,
          logoutRequired: updatedPlayer.logoutRequired || false,
        },
      },
    });
  } catch (error) {
    console.error('Profile update error:', error);
    const statusCode = error.name === 'ValidationError' ? 400 : 500;
    sendErrorResponse(
      res,
      statusCode,
      error instanceof Error ? error.message : 'Failed to update profile',
    );
  }
};

export const uploadPhoto = async (req: CustomRequest, res: Response) => {
  try {
    if (!req.file) {
      return sendErrorResponse(res, 400,  (req as any).__('PHOTO_REQUIRED'));
    }
    if (!req.user?.id) {
      return sendErrorResponse(res, 401,  (req as any).__('AUTHENTICATION_REQUIRED'));
    }

    const playerId = req.user.id;
    const player = await Player.findById(playerId);
    if (!player) {
      return sendErrorResponse(res, 404,(req as any).__('USER_NOT_FOUND'));
    }

    const result = await cloudinary.uploader.upload(req.file.path, {
      folder: 'player_photos',
    });
    player.photo = result.secure_url;
    await player.save();

    res.status(200).json({
      success: true,
      message:(req as any).__('PHOTO_UPLOADED'),
      data: { photo: player.photo },
    });
  } catch (error) {
    sendErrorResponse(
      res,
      400,
      error instanceof Error ? error.message : (req as any).__('FAILED_PHOTO_UPLOAD'),
    );
  }
};

export const googleLogin = passport.authenticate('google', {
  scope: ['profile', 'email'],
});

export const googleCallback = (req: Request, res: Response) => {
  passport.authenticate('google', { session: false }, (err: any, user: any) => {
    if (err || !user) {
      let errorMessage = err?.message || 'Authentication failed';
      console.error('Google Callback Authentication Error:', err);
      if (err?.code) {
        errorMessage += ` (Error Code: ${err.code})`;
      }
      return res.redirect(
        `${process.env.CLIENT_URL}/login?error=${encodeURIComponent(errorMessage)}`,
      );
    }

    res.redirect(
      `${process.env.CLIENT_URL}/login?token=${user.token}&expiresIn=${user.expiresIn}`,
    );
  })(req, res);
};

export const facebookLogin = passport.authenticate('facebook', {
  scope: ['email'],
});

export const facebookCallback = (req: Request, res: Response) => {
  passport.authenticate(
    'facebook',
    { session: false },
    (err: any, user: any) => {
      if (err) {
        return res.redirect(
          `${process.env.CLIENT_URL}/login?error=${encodeURIComponent('An unexpected error occurred')}`,
        );
      }
      if (!user) {
        return res.redirect(
          `${process.env.CLIENT_URL}/login?error=${encodeURIComponent('Invalid credentials')}`,
        );
      }
      res.redirect(
        `${process.env.CLIENT_URL}/login?token=${user.token}&expiresIn=${user.expiresIn}`,
      );
    },
  )(req, res);
};

export const verifyEmail = async (req: Request, res: Response) => {
  const { token } = req.query;
  if (!token || typeof token !== 'string') {
    return sendErrorResponse(res, 400, (req as any).__('INVALID_MISSING_TOKEN'));
  }

  try {
    const player = await Player.findOne({
      verification_token: token,
      verification_token_expires: { $gt: new Date() },
      //   $or: [
      //     { new_email: { $exists: false } },
      //     { new_email: null },
      //     { new_email: { $exists: true, $ne: null } },
      //   ],
      // });

      // email: { $exists: true, $ne: null },
    });

    if (!player) {
      return sendErrorResponse(res, 400, (req as any).__('INVALID_EXPRIRE_TOKEN'));
    }
    if (player.new_email) {
      player.email = player.new_email;
      player.new_email = undefined;
    }

    player.is_verified = VERIFICATION.VERIFIED;
    player.email_verified = true;
    player.verification_token = undefined;
    player.verification_token_expires = undefined;
    player.refreshToken = undefined;

    await player.save();

    res.status(200).json({
      success: true,
      message: (req as any).__('EMAIL_VERIFIED'),
      redirectUrl: `${process.env.CLIENT_URL}/login`,
    });
  } catch (error) {
    sendErrorResponse(
      res,
      400,
      error instanceof Error ? error.message : (req as any).__('FAILED_EMAIL_VERIFIED'),
    );
  }
};

export const resendVerificationEmail = async (req: Request, res: Response) => {
  const { email } = req.body;

  try {
    if (!email) {
      return sendErrorResponse(res, 400, (req as any).__('EMAIL_REQUIRED'));
    }

    // Log the incoming email for debugging
    console.log(`Resend verification email requested for: ${email}`);

    const player = await Player.findOne({
      $or: [{ email: email }, { new_email: email }],
    });

    if (!player) {
      console.log(`No player found for email: ${email}`);
      return sendErrorResponse(
        res,
        404,
        (req as any).__('NO_ACCOUNT_WITH_EMAIL'),
      );
    }

    // If email is already verified and no new_email is pending, no need to resend
    if (player.email_verified && !player.new_email) {
      return sendErrorResponse(res, 400,  (req as any).__('EMAIL_ALREADY_VERIFIED'));
    }

    // Generate new verification token
    const verificationToken = crypto.randomBytes(32).toString('hex');
    player.verification_token = verificationToken;
    player.verification_token_expires = new Date(Date.now() + 3600000); // 1 hour
    await player.save();

    // Send verification email to new_email if set, otherwise current email
    const targetEmail = player.new_email || player.email;
    console.log(`Sending verification email to: ${targetEmail}`);
    await sendVerificationEmail(targetEmail, verificationToken);

    res.status(200).json({
      success: true,
      message: (req as any).__('EMAIL_VERIFICATION_LINK_SENT'),
      data: { verification_token: verificationToken },
    });
  } catch (error) {
    console.error('Error in resendVerificationEmail:', error);
    sendErrorResponse(
      res,
      400,
      error instanceof Error
        ? error.message
        : (req as any).__('FAILED_TO_RESEND_EMAIL_LINK'),
    );
  }
};

export const verifyPhone = async (req: Request, res: Response) => {
  try {
    const { phone_number, code } = req.body;
    if (!phone_number || !code) {
      return sendErrorResponse(res, 400, (req as any).__('PHONE_AND_CODE_REQUIRED'));
    }

    await authService.verifyPhoneNumber(phone_number, code,req);
    res.status(200).json({
      success: true,
      message: (req as any).__('PHONE_VERIFIED'),
    });
  } catch (error) {
    sendErrorResponse(
      res,
      400,
      error instanceof Error ? error.message : (req as any).__('FAILED_PHONE_VERIFICATION'),
    );
  }
};

export const verifyOTP = async (req: Request, res: Response) => {
  try {
    const { playerId, otp } = req.body;
    if (!playerId || !otp) {
      return sendErrorResponse(res, 400,  (req as any).__('PLAYERSID_OTP_REQUIRED'));
    }

    const { token, expiresIn, user } = await authService.verifyOTP(
      playerId,
      otp,
      req
    );

    res.status(200).json({
      success: true,
      message:(req as any).__('OTP_VERIFIED'),
      data: { user, token, expiresIn },
    });
  } catch (error) {
    sendErrorResponse(
      res,
      401,
      error instanceof Error ? error.message : (req as any).__('INVALID_OTP'),
    );
  }
};

export const updateCookieConsent = async (req: Request, res: Response) => {
  try {
    const { playerId, consent } = req.body;
    if (!playerId || consent === undefined) {
      return sendErrorResponse(res, 400, (req as any).__('PLAYERSID_CONSENT_REQUIRED'));
    }

    const player = await Player.findById(playerId);
    if (!player) {
      return sendErrorResponse(res, 404,  (req as any).__('PLAYER_NOT_FOUND'));
    }

    player.cookieConsent = consent;
    await player.save();

    res.status(200).json({
      success: true,
      message:  (req as any).__('COIKIE_CONSENT_UPDATED'),
      data: { playerId: player._id, cookieConsent: player.cookieConsent },
    });
  } catch (error) {
    sendErrorResponse(
      res,
      500,
      error instanceof Error
        ? error.message
        :  (req as any).__('FAILED_UPDATE_CONSENT'),
    );
  }
};

export const changePassword = async (req: CustomRequest, res: Response) => {
  const { currentPassword, newPassword } = req.body;
  const playerId = req.user?.id;

  try {
    if (!playerId) {
      return sendErrorResponse(res, 401, (req as any).__('AUTHENTICATION_REQUIRED'));
    }

    if (!currentPassword || !newPassword) {
      return sendErrorResponse(
        res,
        400,
        (req as any).__('CURRENT_PASSWORD_NEW_PASSWORD_REQUIRED'),
      );
    }

    if (newPassword.length < 8 || !/\d/.test(newPassword)) {
      return sendErrorResponse(
        res,
        400,
        (req as any).__('PASSWORD_MUST_LONG'),
      );
    }

    const player = await Player.findById(playerId).select('+password_hash');
    if (!player) {
      return sendErrorResponse(res, 404, (req as any).__('PLAYER_NOT_FOUND'));
    }
    
    const isMatch = await bcrypt.compare(currentPassword, player.password_hash);
    if (!isMatch) {
      return sendErrorResponse(res, 400,  (req as any).__('CURRENT_PASSWORD_INCORRECT'));
    }

    const isSamePassword = await bcrypt.compare(
      newPassword,
      player.password_hash,
    );
    if (isSamePassword) {
      return sendErrorResponse(
        res,
        400,
        (req as any).__('NEW_PASSWORD_DIFFERENT'),
      );
    }

    const hashedPassword = await bcrypt.hash(newPassword, 12);
    player.password_hash = hashedPassword;
    await player.save();

    res.status(200).json({
      success: true,
      message: (req as any).__('PASSWORD_CHANGED'),
    });
  } catch (error) {
    console.error('Error changing password:', error);
    sendErrorResponse(
      res,
      500,
      error instanceof Error ? error.message : (req as any).__('FAILED_PASSWORD_CHANGED'),
    );
  }
};

export const geStripeConfig = async (req: Request, res: Response) => {
  try {
    const existingConfig = await StripeConfig.findOne();

    if (!existingConfig) {
      return res.status(404).json({
        success: false,
        message: (req as any).__('STRIPE_CONFIG_NOT_FOUND'),
      });
    }

    return res.status(200).json({
      success: true,
      message:(req as any).__('STRIPE_CONFIG_FOUND'),
      data: existingConfig,
    });
  } catch (error) {
    return res.status(400).json({
      success: false,
      error:(req as any).__('UNEXPECTED_ERR'),
    });
  }
};

export const updateStripeConfig = async (req: Request, res: Response) => {
  try {
    const updateData = req.body;

    // Find existing record
    const existingConfig = await StripeConfig.findOne();

    if (!existingConfig) {
      return res.status(404).json({
        success: false,
        message: (req as any).__('STRIPE_CONFIG_NOT_FOUND'),
      });
    }

    // Merge new updates while keeping existing values
    const updatedData = { ...existingConfig.toObject(), ...updateData };

    const updatedStripeConfig = await StripeConfig.findByIdAndUpdate(
      existingConfig._id,
      { $set: updatedData },
      { new: true },
    );

    return res.status(200).json({
      success: true,
      message: (req as any).__('STRIPE_CONFIG_UPDATED'),
      data: updatedStripeConfig,
    });
  } catch (error) {
    return res.status(400).json({
      success: false,
      error:(req as any).__('UNEXPECTED_ERR'),
    });
  }
};

export const getAffliateUsers = async (req: Request, res: Response) => {
  try {
    const affiliateUserList = await Affiliate.find()
      .sort({ createdAt: -1 })
      .select('-password');

    const totalAffiliates = await Affiliate.countDocuments();

    if (!affiliateUserList.length) {
      return res.status(404).json({
        success: false,
        message: (req as any).__('DATA_NOT_FOUND'),
      });
    }

    return res.status(200).json({
      success: true,
      message:(req as any).__('AFFILIATE_USERS_LIST'),
      data: {
        total: totalAffiliates,
        data: affiliateUserList,
      },
    });
  } catch (error) {
    return res.status(400).json({
      success: false,
      error:(req as any).__('UNEXPECTED_ERR'),
    });
  }
};

export const updateAffliateUsersStatus = async (
  req: Request,
  res: Response,
) => {
  try {
    const id = req.params.id;
    const status = req.query.status;

    // Check if status is provided
    if (!status) {
      return res.status(400).json({
        success: false,
        message: (req as any).__('STATUS_REQUIRED'),
      });
    }

    const statusString = Number(status);

    // Find Affiliate user
    const affiliateUser = await Affiliate.findById(id);
    if (!affiliateUser) {
      return res.status(404).json({
        success: false,
        message:  (req as any).__('INVALID_AFFILIATE_ID'),
      });
    }

    // Update status
    const updatedAffiliate = await Affiliate.findByIdAndUpdate(
      id,
      { status: statusString },
      { new: true },
    );

    if (!updatedAffiliate) {
      return res.status(400).json({
        success: false,
        message: (req as any).__('FAILDE_TO_UPDATE_AFFILIATE_STATUS'),
      });
    }

    const newStatus =
      updatedAffiliate.status === 1
        ? 'Active'
        : updatedAffiliate.status === 0
          ? 'InActive'
          : 'Banned';

    /*Send update status email by Admin*/
    await sendStatusUpdateEmail(
      updatedAffiliate.email,
      newStatus,
      updatedAffiliate.firstname,
    );

    return res.status(200).json({
      success: true,
      message:(req as any).__('UPDATE_AFFILIATE_STATUS'),
      data: {},
    });
  } catch (error) {
    console.error('Error updating affiliate status:', error);
    return res.status(500).json({
      success: false,
      message:(req as any).__('UNEXPECTED_ERR'),
    });
  }
};
export const getAffliateUsersDetails = async (req: Request, res: Response) => {
  try {
    const id = req.params.id;

    // Find Affiliate user
    const affiliateUser = await Affiliate.findById(id).select('-password');

    if (!affiliateUser) {
      return res.status(404).json({
        success: false,
        message:  (req as any).__('INVALID_AFFILIATE_ID'),
      });
    }
    const referredPlayers = await Player.find({
      referredBy: affiliateUser._id,
      is_verified: 1,
      status: STATUS.ACTIVE,
    }).sort({ created_at: -1 });

    const referredPlayersCount = await Player.countDocuments({
      referredBy: affiliateUser._id,
    });

    return res.status(200).json({
      success: true,
      message:  (req as any).__('AFFILIATE_FOUND'),
      data: {
        affiliateUser,
        referredPlayers: referredPlayers || [],
        referredPlayersCount: referredPlayersCount || 0,
      },
    });
  } catch (error) {
    console.error('Error get affiliate user details:', error);
    return res.status(500).json({
      success: false,
      message: (req as any).__('UNEXPECTED_ERR'),
    });
  }
};
export const updateAffliateUsersDetails = async (
  req: Request,
  res: Response,
) => {
  try {
    const user = req.user as { id: string };
    const id = user.id;

    // Find Affiliate user
    const affiliateUser = await Affiliate.findById(id);
    if (!affiliateUser) {
      return res.status(404).json({
        success: false,
        message:  (req as any).__('INVALID_AFFILIATE_ID'),
      });
    }

    const {
      firstname,
      lastname,
      country,
      promotionMethod,
      hearAboutUs,
      status,
      marketingEmailsOptIn,
      phonenumber,
    } = req.body;

    // Directly update fields on the fetched document
    affiliateUser.firstname = firstname || affiliateUser.firstname;
    affiliateUser.lastname = lastname || affiliateUser.lastname;
    affiliateUser.country = country || affiliateUser.country;
    affiliateUser.promotionMethod =
      promotionMethod || affiliateUser.promotionMethod;
    affiliateUser.hearAboutUs = hearAboutUs || affiliateUser.hearAboutUs;
    affiliateUser.status = status || affiliateUser.status;
    affiliateUser.phonenumber = phonenumber || affiliateUser.phonenumber;
    affiliateUser.marketingEmailsOptIn =
      marketingEmailsOptIn !== undefined
        ? marketingEmailsOptIn
        : affiliateUser.marketingEmailsOptIn;

    // Save the updated document
    const updatedAffiliate = await affiliateUser.save();

    if (!updatedAffiliate) {
      return res.status(400).json({
        success: false,
        message:  (req as any).__('FAILED_TO_UPDATE_AFFILIATE'),
      });
    }

    return res.status(200).json({
      success: true,
      message: (req as any).__('AFFILIATE_PROFILE_UPDATED'),
      data: {},
    });
  } catch (error) {
    console.error('Error updating affiliate:', error);
    return res.status(500).json({
      success: false,
      message: (req as any).__('UNEXPECTED_ERR'),
    });
  }
};

export const affiliatelogin = async (req: Request, res: Response) => {
  console.log('i am here :>> ');
  try {
    const { user, token } = await authService.loginAffiliate(req.body,req);

    res.status(200).json({
      success: true,
      message: (req as any).__('LOGIN_SUCCESSFULLY'),
      data: {
        user,
        token,
        expiresIn: 28800,
      },
    });
  } catch (error) {
    sendErrorResponse(
      res,
      401,
      error instanceof Error ? error.message : (req as any).__('INVALID_USERNAME_PASSWORD'),
    );
  }
};

export const startSumsubVerification = async (
  req: CustomRequest,
  res: Response,
) => {
  try {
    if (!req.user?.id) {
      return sendErrorResponse(res, 401,(req as any).__('AUTHENTICATION_REQUIRED'));
    }

    const tokenResponse = await initiateSumsubVerification(req.user.id);

    res.status(200).json({
      success: true,
      message: (req as any).__('SUB_VERIFICATION'),
      data: {
        accessToken: tokenResponse.token,
        externalUserId: tokenResponse.userId,
      },
    });
  } catch (error) {
    console.error('Sumsub verification error:', error);
    sendErrorResponse(
      res,
      400,
      error instanceof Error
        ? error.message 
        :  (req as any).__('FAILED_SUB_VERIFICATION'),
    );
  }
};

export const sumsubWebhook = async (req: Request, res: Response) => {
  try {
    const signature = req.headers['x-payload-signature'] as string;
    if (!signature) {
      return sendErrorResponse(res, 400, (req as any).__('MISSING_WEBHOOK_SIGNATURE'));
    }

    if (!validateWebhookSignature(req.body, signature)) {
      return sendErrorResponse(res, 401,  (req as any).__('INVALID_WEBHOOK_SIGNATURE'));
    }

    const { applicantId, reviewStatus, reviewResult } = req.body;
    if (!applicantId || !reviewStatus) {
      return sendErrorResponse(res, 400, (req as any).__('INVALID_WEBHOOK_PAYLOAD'));
    }

    const player = await Player.findOne({ sumsub_id: applicantId });
    if (!player) {
      return sendErrorResponse(res, 404, (req as any).__('PLAYER_NOT_FOUND'));
    }

    const status =
      reviewStatus === 'completed' && reviewResult?.reviewAnswer === 'GREEN'
        ? 'approved'
        : 'rejected';
    await updateSumsubStatus(player._id.toString(), status);

    res.status(200).json({
      success: true,
      message:  (req as any).__('WEBOOK_PROCESSED'),
    });
  } catch (error) {
    console.error('Webhook error:', error);
    sendErrorResponse(
      res,
      500,
      error instanceof Error
        ? error.message
        : (req as any).__('FAILED_WEBHOOK'),
    );
  }
};

export const addAffliateUsers = async (req: Request, res: Response) => {
  console.log('i am here :>> ');
  try {
    const AffiliateUserData = await authService.registerAffiliate(req.body,req);
    res.status(200).json({
      success: true,
      message:  (req as any).__('REGISTER_AFFILIATE'),
      data: AffiliateUserData || {},
    });
  } catch (error) {
    if (error instanceof Error) {
      if (error.message.includes('Username is already taken')) {
        sendErrorResponse(res, 409, [
          { param: 'username', message: (req as any).__('USER_NAME_ALREADY') },
        ]);
      } else if (error.message.includes('Email is already registered')) {
        sendErrorResponse(res, 409, [
          { param: 'email',message: (req as any).__('EMIAL_ALREADY_REGISTER')},
        ]);
      } else if (error.message.includes('Phone number is already registered')) {
        sendErrorResponse(res, 409, [
          {
            param: 'phone_number',
            message:  (req as any).__('PHONE_ALREADY_REGISTER'),
          },
        ]);
      } else {
        sendErrorResponse(res, 400, error.message);
      }
    } else {
      sendErrorResponse(res, 400, (req as any).__('INVALID_REQUEST'));
    }
  }
};

export const verifyAffiliateEmail = async (req: Request, res: Response) => {
  const { token } = req.query;
  if (!token || typeof token !== 'string') {
    return sendErrorResponse(res, 400, (req as any).__('INVALID_MISSING_TOKEN'));
  }

  try {
    const affiliate = await Affiliate.findOne({
      verification_token: token,
      verification_token_expires: { $gt: new Date() },
    });

    if (!affiliate) {
      return sendErrorResponse(res, 400, (req as any).__('INVALID_EXPRIRE_TOKEN'));
    }

    affiliate.status = STATUS.ACTIVE;
    affiliate.verification_token = undefined;
    affiliate.verification_token_expires = undefined;

    await affiliate.save();

    res.status(200).json({
      success: true,
      message: (req as any).__('EMAIL_VERIFIED'),
      redirectUrl: `${process.env.CLIENT_URL}/login`,
    });
  } catch (error) {
    sendErrorResponse(
      res,
      400,
      error instanceof Error ? error.message : (req as any).__('FAILED_EMAIL_VERIFIED'),
    );
  }
};

export const resendVerificationEmailAffiliate = async (
  req: Request,
  res: Response,
) => {
  const { email } = req.body;

  try {
    if (!email) {
      return sendErrorResponse(res, 400, (req as any).__('EMAIL_REQUIRED'));
    }

    const affiliate = await Affiliate.findOne({ email });
    if (!affiliate) {
      return sendErrorResponse(
        res,
        404,
        (req as any).__('NO_ACCOUNT_WITH_EMAIL'),
      );
    }

    if (affiliate.status === STATUS.ACTIVE)
    return sendErrorResponse(res, 400,  (req as any).__('EMAIL_ALREADY_VERIFIED'));

    const verificationToken = crypto.randomBytes(32).toString('hex');
    affiliate.verification_token = verificationToken;
    affiliate.verification_token_expires = new Date(Date.now() + 3600000);
    await affiliate.save();

    await sendVerificationEmail(email, verificationToken, true);

    res.status(200).json({
      success: true,
      message: (req as any).__('EMAIL_VERIFICATION_LINK_SENT'),
      data: { verification_token: verificationToken },
    });
  } catch (error) {
    sendErrorResponse(
      res,
      400,
      error instanceof Error
        ? error.message
        : (req as any).__('FAILED_TO_RESEND_EMAIL_LINK'),
    );
  }
};

export const affiliateForgotPassword = async (req: Request, res: Response) => {
  try {
    const { email } = req.body;

    await authService.affiliateforgotPassword({ email },req);

    res.status(200).json({
      success: true,
      message: (req as any).__('PASSWORD_LINK_SENT'),
    });
  } catch (error) {
    sendErrorResponse(
      res,
      400,
      error instanceof Error
        ? error.message
        : (req as any).__('FAILED_PASSWORD_LINK'),
    );
  }
};

export const affiliateResetPassword = async (req: Request, res: Response) => {
  try {
    const { token, password } = req.body;
    if (!token || !password) {
      return sendErrorResponse(res, 400,(req as any).__('TOKEN_PASSWORD_REQUIRED'));
    }
    await authService.affiliateResetPassword({ token, password },req);

    res.status(200).json({
      success: true,
      message:(req as any).__('PASSWORD_UPDATED'),
    });
  } catch (error) {
    sendErrorResponse(
      res,
      400,
      error instanceof Error ? error.message : (req as any).__('INVALID_EXPRIRE_TOKEN'),
    );
  }
};
export const getAffiliateEarnings = async (
  req: CustomRequest,
  res: Response,
) => {
  try {
    if (!req.user?.id) {
      return sendErrorResponse(res, 401, (req as any).__('AUTHENTICATION_REQUIRED'));
    }

    const affiliateId = req.user.id;

    const referredPlayers = await Player.find({
      referredBy: new mongoose.Types.ObjectId(affiliateId),
      is_verified: VERIFICATION.VERIFIED,
      status: STATUS.ACTIVE,
    }).lean();

    if (!referredPlayers.length) {
      return res.status(200).json({
        success: true,
        message: (req as any).__('NO_REFERRED'),
        data: { earnings: [], totalEarnings: 0 },
      });
    }

    const earningsData = await Promise.all(
      referredPlayers.map(async (player) => {
        const transactions = await Transaction.aggregate([
          {
            $match: {
              player_id: player._id,
              status: 'completed',
              transaction_type: 'topup',
            },
          },
          {
            $group: {
              _id: null,
              totalDeposits: { $sum: '$amount' },
            },
          },
        ]);

        const totalDeposits = transactions[0]?.totalDeposits || 0;
        const earnings = totalDeposits * 0.1; // 10% commission

        return {
          id: player._id.toString(),
          username: player.username || 'Anonymous',
          email: player.email || 'N/A',
          earnings,
          date: player.created_at.toISOString().split('T')[0],
        };
      }),
    );

    const totalEarnings = earningsData.reduce(
      (sum, entry) => sum + entry.earnings,
      0,
    );

    res.status(200).json({
      success: true,
      message: (req as any).__('AFFILIATE_EARNINGS_FOUND'),
      data: {
        earnings: earningsData,
        totalEarnings,
      },
    });
  } catch (error) {
    console.error('Error fetching affiliate earnings:', error);
    sendErrorResponse(
      res,
      500,
      error instanceof Error
        ? error.message
        : (req as any).__('FAILED_AFFILIATE_EARNINGS'),
    );
  }
};

export const getAffiliateDashboard = async (
  req: CustomRequest,
  res: Response,
) => {
  try {
    const affiliateId = req.user.id;
    ensureAffiliate(req.user);

    const affiliate = await Affiliate.findById(affiliateId);
    if (!affiliate) {
      return res.status(404).json({ message:(req as any).__('AFFILIATE_NOT_FOUND') });
    }

    const startDate = req.query.startDate
      ? new Date(req.query.startDate as string)
      : undefined;
    const endDate = req.query.endDate
      ? new Date(req.query.endDate as string)
      : undefined;

    // Aggregate referral stats
    const referralStats = await Player.aggregate([
      {
        $match: {
          referredBy: affiliate._id,
          ...(startDate &&
            endDate && { created_at: { $gte: startDate, $lte: endDate } }),
        },
      },
      {
        $group: {
          _id: null,
          totalSignups: { $sum: 1 },
          activeUsers: { $sum: { $cond: [{ $eq: ['$status', 1] }, 1, 0] } },
        },
      },
    ]);

    // Aggregate earnings from transactions
    const earningsStats = await Transaction.aggregate([
      {
        $match: {
          affiliateId: affiliate._id,
          transaction_type: 'win',
          status: 'completed',
          ...(startDate &&
            endDate && { created_at: { $gte: startDate, $lte: endDate } }),
        },
      },
      {
        $group: {
          _id: null,
          totalEarnings: { $sum: '$affiliateCommission' },
        },
      },
    ]);

    res.json({
      clicks: affiliate.totalClicks || 0,
      signups: referralStats[0]?.totalSignups || 0,
      conversions: referralStats[0]?.activeUsers || 0,
      conversionRate: referralStats[0]?.totalSignups
        ? (
            (referralStats[0].activeUsers / referralStats[0].totalSignups) *
            100
          ).toFixed(2)
        : '0',
      totalEarnings: affiliate.totalEarnings || 0,
      pendingEarnings: affiliate.pendingEarnings || 0,
      currency: 'USD',
      recentActivity: await Notification.find({ user_id: affiliate._id })
        .sort({ created_at: -1 })
        .limit(5)
        .select('type message created_at'),
    });
  } catch (error) {
    res
      .status(500)
      .json({ message: 'Server error', error: (error as Error).message });
  }
};

//Create Referral Link
export const createReferralLink = async (req: CustomRequest, res: Response) => {
  try {
    const affiliateId = req.user.id;
    ensureAffiliate(req.user);

    const { campaignName, destinationUrl } = req.body;
    const trackingId = `AFF${Math.random().toString(36).substring(2, 10).toUpperCase()}`;

    const referralLink = new ReferralLink({
      affiliateId,
      trackingId,
      campaignName,
      destinationUrl,
    });

    await referralLink.save();

    res.status(201).json({
      trackingId,
      referralLink: `${destinationUrl}?ref=${trackingId}`,
      campaignName,
      createdAt: referralLink.createdAt,
    });
  } catch (error) {
    res
      .status(500)
      .json({ message: 'Server error', error: (error as Error).message });
  }
};

// List Referral Links
export const getReferralLinks = async (req: CustomRequest, res: Response) => {
  try {
    const affiliateId = req.user.id;
    ensureAffiliate(req.user);

    const referralLinks = await ReferralLink.find({ affiliateId }).select(
      'trackingId campaignName destinationUrl clicks signups conversions createdAt',
    );

    res.json(
      referralLinks.map((link) => ({
        trackingId: link.trackingId,
        referralLink: `${link.destinationUrl}?ref=${link.trackingId}`,
        campaignName: link.campaignName,
        clicks: link.clicks,
        signups: link.signups,
        conversions: link.conversions,
      })),
    );
  } catch (error) {
    res
      .status(500)
      .json({ message: 'Server error', error: (error as Error).message });
  }
};

// Track Referral Click
export const trackReferralClick = async (req: Request, res: Response) => {
  try {
    const { trackingId, ipAddress, userAgent, referrer } = req.body;

    const referralLink = await ReferralLink.findOne({ trackingId });
    if (!referralLink) {     
      return res.status(404).json({ message:  (req as any).__('INVALID_TRACKID') });
    }

    const click = new Click({
      affiliateId: referralLink.affiliateId,
      trackingId,
      ipAddress,
      userAgent,
      referrer,
    });

    await click.save();

    await ReferralLink.updateOne({ trackingId }, { $inc: { clicks: 1 } });
    await Affiliate.updateOne(
      { _id: referralLink.affiliateId },
      { $inc: { totalClicks: 1 } },
    );

    res.json({ status: 'Click recorded' });
  } catch (error) {
    res
      .status(500)
      .json({ message: 'Server error', error: (error as Error).message });
  }
};

// Request Payout
export const requestPayout = async (req: CustomRequest, res: Response) => {
  try {
    const affiliateId = req.user.id;
    ensureAffiliate(req.user);

    const { amount, paymentMethodId, currency } = req.body;

    const affiliate = await Affiliate.findById(affiliateId);
    if (!affiliate) {
      return res.status(404).json({ message:(req as any).__('AFFILIATE_NOT_FOUND') });
    }

    const availableEarnings = affiliate.pendingEarnings || 0;
    if (amount > availableEarnings) {
      return res
        .status(400)
        .json({ message: (req as any).__('REQUEST_AMOUNT_EXCEEDS') });
    }

    const payout = new Payout({
      affiliateId,
      amount,
      currency,
      paymentMethodId,
      status: 'pending',
    });

    await payout.save();

    const affiliateNotification = new Notification({
      type: NotificationType.WITHDRAWAL_REQUESTED,
      message: `You requested a payout of ${amount} ${currency}`,
      user_id: affiliateId,
      metadata: { payoutId: payout._id, amount, currency },
    });
    await affiliateNotification.save();

    await sendEmail(
      process.env.ADMIN_EMAIL || 'admin@bastaxcasino.com',
      'New Payout Request',
      `Affiliate ${affiliate.firstname} ${affiliate.lastname} (${affiliate.email}) has requested a payout of ${amount} ${currency}. Please review in the admin dashboard.`,
    );

    const adminNotification = new Notification({
      type: NotificationType.WITHDRAWAL_REQUESTED,
      message: `Affiliate ${affiliate.email} requested a payout of ${amount} ${currency}`,
      user_id: null,
      metadata: { payoutId: payout._id, affiliateId, amount, currency },
    });
    await adminNotification.save();

    res.status(201).json({
      payoutId: payout._id,
      amount,
      status: payout.status,
      requestedAt: payout.createdAt,
    });
  } catch (error) {
    res
      .status(500)
      .json({ message: 'Server error', error: (error as Error).message });
  }
};

// 6. List Payouts
export const getPayouts = async (req: CustomRequest, res: Response) => {
  try {
    const affiliateId = req.user.id;
    ensureAffiliate(req.user);

    const page = parseInt(req.query.page as string) || 1;
    const limit = parseInt(req.query.limit as string) || 20;

    const payouts = await Payout.find({ affiliateId })
      .sort({ createdAt: -1 })
      .skip((page - 1) * limit)
      .limit(limit)
      .select('amount currency status adminNotes createdAt');

    const total = await Payout.countDocuments({ affiliateId });

    res.json({
      payouts,
      pagination: {
        total,
        page,
        totalPages: Math.ceil(total / limit),
      },
    });
  } catch (error) {
    res
      .status(500)
      .json({ message: 'Server error', error: (error as Error).message });
  }
};

// 7. Admin Update Payout Status
export const updatePayoutStatus = async (req: CustomRequest, res: Response) => {
  try {
    const { payoutId } = req.params;
    const { status, adminNotes } = req.body;

    const payout = await Payout.findById(payoutId).populate('affiliateId');
    if (!payout) {
      return res.status(404).json({ message: (req as any).__('PAYOUT_NOT_FOUND') });
    }

    const affiliate = payout.affiliateId as any;

    if (status === 'approved') {
      // Simulate Stripe payout
      payout.stripePayoutId = `po_${Math.random().toString(36).substring(2, 10)}`;
    } else if (status === 'paid') {
      // Deduct from pendingEarnings and add to paidEarnings
      await Affiliate.updateOne(
        { _id: affiliate._id },
        {
          $inc: {
            paidEarnings: payout.amount,
            pendingEarnings: -payout.amount,
          },
        },
      );
    } else if (status === 'rejected') {
      // Deduct from pendingEarnings without adding to paidEarnings
      await Affiliate.updateOne(
        { _id: affiliate._id },
        { $inc: { pendingEarnings: -payout.amount } },
      );
    }

    payout.status = status;
    payout.adminNotes = adminNotes || payout.adminNotes;
    await payout.save();

    if (affiliate.notificationPreferences?.payoutProcessed) {
      await sendEmail(
        affiliate.email,
        'Payout Status Update',
        `Your payout request of ${payout.amount} ${payout.currency} has been ${status}.${adminNotes ? ` Notes: ${adminNotes}` : ''}`,
        `${affiliate.firstname} ${affiliate.lastname}`,
      );
    }

    // Create notification for affiliate
    const notification = new Notification({
      type: NotificationType.WITHDRAWAL_REQUESTED,
      message: `Your payout request of ${payout.amount} ${payout.currency} was ${status}${adminNotes ? `: ${adminNotes}` : ''}`,
      user_id: affiliate._id,
      metadata: { payoutId, status, adminNotes },
    });
    await notification.save();

    res.json({
      payoutId,
      status: payout.status,
      updatedAt: payout.updatedAt,
    });
  } catch (error) {
    res
      .status(500)
      .json({ message: 'Server error', error: (error as Error).message });
  }
};
// 8. Admin List All Payouts
export const getAllPayouts = async (req: CustomRequest, res: Response) => {
  try {
    const page = parseInt(req.query.page as string) || 1;
    const limit = parseInt(req.query.limit as string) || 20;
    const status = req.query.status as string;

    const query: any = {};
    if (status) query.status = status;

    const payouts = await Payout.find(query)
      .populate('affiliateId', 'email firstname lastname')
      .sort({ createdAt: -1 })
      .skip((page - 1) * limit)
      .limit(limit)
      .select('affiliateId amount currency status createdAt');

    const total = await Payout.countDocuments(query);

    res.json({
      payouts: payouts.map((payout) => ({
        payoutId: payout._id,
        affiliate: {
          id: (payout.affiliateId as any)._id,
          email: (payout.affiliateId as any).email,
          name: `${(payout.affiliateId as any).firstname} ${(payout.affiliateId as any).lastname}`,
        },
        amount: payout.amount,
        currency: payout.currency,
        status: payout.status,
        requestedAt: payout.createdAt,
      })),
      pagination: {
        total,
        page,
        totalPages: Math.ceil(total / limit),
      },
    });
  } catch (error) {
    res
      .status(500)
      .json({ message: 'Server error', error: (error as Error).message });
  }
};

// 9. Create Commission Tier
export const createCommissionTier = async (
  req: CustomRequest,
  res: Response,
) => {
  try {
    const { tierName, minReferrals, commissionRate, currency } = req.body;

    const existingTier = await CommissionTier.findOne({ tierName });
    if (existingTier) {
      return res.status(400).json({ message: (req as any).__('TIER_ALREADY_EXIST') });
    }

    const tier = new CommissionTier({
      tierName,
      minReferrals,
      commissionRate,
      currency,
    });

    await tier.save();

    res.status(201).json({
      tierId: tier._id,
      tierName,
      commissionRate,
    });
  } catch (error) {
    res
      .status(500)
      .json({ message: 'Server error', error: (error as Error).message });
  }
};

// 10. Update Commission Tier
export const updateCommissionTier = async (
  req: CustomRequest,
  res: Response,
) => {
  try {
    const { tierId } = req.params;
    const { tierName, minReferrals, commissionRate, currency } = req.body;

    const tier = await CommissionTier.findById(tierId);
    if (!tier) {
      return res.status(404).json({ message: (req as any).__('TIER_NOT_FOUND') });
    }

    if (tierName) tier.tierName = tierName;
    if (minReferrals !== undefined) tier.minReferrals = minReferrals;
    if (commissionRate !== undefined) tier.commissionRate = commissionRate;
    if (currency) tier.currency = currency;

    await tier.save();

    // Update affiliate commission rates if necessary
    if (commissionRate !== undefined) {
      await Affiliate.updateMany(
        { totalSignups: { $gte: tier.minReferrals } },
        { commissionRate: tier.commissionRate },
      );

      // Notify affected affiliates
      const affectedAffiliates = await Affiliate.find({
        totalSignups: { $gte: tier.minReferrals },
      });
      for (const affiliate of affectedAffiliates) {
        if (affiliate.notificationPreferences?.campaignUpdates) {
          await sendEmail(
            affiliate.email,
            'Commission Rate Updated',
            `Your commission rate has been updated to ${tier.commissionRate}% due to your performance in the ${tier.tierName} tier.`,
            `${affiliate.firstname} ${affiliate.lastname}`,
          );
        }
      }
    }

    res.json({
      tierId: tier._id,
      tierName: tier.tierName,
      commissionRate: tier.commissionRate,
      minReferrals: tier.minReferrals,
      currency: tier.currency,
    });
  } catch (error) {
    res
      .status(500)
      .json({ message: 'Server error', error: (error as Error).message });
  }
};

// 11. List Referrals
export const getReferrals = async (req: CustomRequest, res: Response) => {
  try {
    const affiliateId = req.user.id;
    ensureAffiliate(req.user);

    const page = parseInt(req.query.page as string) || 1;
    const limit = parseInt(req.query.limit as string) || 20;
    const status = req.query.status as string;

    const query: any = { referredBy: affiliateId };
    if (status) query.status = parseInt(status);

    const referrals = await Player.find(query)
      .sort({ created_at: -1 })
      .skip((page - 1) * limit)
      .limit(limit)
      .select('username created_at status');

    const total = await Player.countDocuments(query);

    const referralEarnings = await Transaction.aggregate([
      {
        $match: {
          player_id: { $in: referrals.map((r) => r._id) },
          transaction_type: 'win',
          status: 'completed',
        },
      },
      {
        $group: {
          _id: '$player_id',
          earnings: { $sum: '$amount' },
        },
      },
    ]);

    const affiliate =
      await Affiliate.findById(affiliateId).select('commissionRate');

    res.json({
      referrals: referrals.map((referral) => {
        const earningsEntry = referralEarnings.find((e) =>
          e._id.equals(referral._id),
        );
        return {
          userId: referral._id,
          username: referral.username,
          signupDate: referral.created_at,
          status: referral.status,
          earnings: earningsEntry
            ? earningsEntry.earnings * (affiliate.commissionRate / 100)
            : 0,
        };
      }),
      pagination: {
        total,
        page,
        totalPages: Math.ceil(total / limit),
      },
    });
  } catch (error) {
    res
      .status(500)
      .json({ message: 'Server error', error: (error as Error).message });
  }
};

// 12. List Promotional Materials
export const getPromoMaterials = async (req: CustomRequest, res: Response) => {
  try {
    const affiliateId = req.user.id;
    ensureAffiliate(req.user);

    const affiliate =
      await Affiliate.findById(affiliateId).select('referralCode');
    const materials = await PromoMaterial.find().select(
      'type url dimensions trackingLink',
    );

    res.json(
      materials.map((material) => ({
        materialId: material._id,
        type: material.type,
        url: material.url,
        dimensions: material.dimensions,
        trackingLink: material.trackingLink
          ? `${material.trackingLink}?ref=${affiliate.referralCode}`
          : undefined,
      })),
    );
  } catch (error) {
    res
      .status(500)
      .json({ message: 'Server error', error: (error as Error).message });
  }
};

// 13. Admin Upload Promotional Material
export const uploadPromoMaterial = async (
  req: CustomRequest,
  res: Response,
) => {
  try {
    const { type, dimensions } = req.body;
    const file = req.file;

    if (!file) {
      return res.status(400).json({ message: (req as any).__('FILE_REQUIRED') });
    }

    const result = await cloudinary.uploader.upload(file.path, {
      folder: 'promo_materials',
      resource_type: 'auto',
    });

    const material = new PromoMaterial({
      type,
      url: result.secure_url,
      dimensions,
    });

    await material.save();

    // Notify affiliates about new promotional material
    const affiliates = await Affiliate.find({
      'notificationPreferences.campaignUpdates': true,
    });
    for (const affiliate of affiliates) {
      await sendEmail(
        affiliate.email,
        'New Promotional Material Available',
        `A new ${type} has been added to your affiliate dashboard. Check it out to boost your campaigns!`,
        `${affiliate.firstname} ${affiliate.lastname}`,
      );
    }

    res.status(201).json({
      materialId: material._id,
      type: material.type,
      url: material.url,
      dimensions: material.dimensions,
    });
  } catch (error) {
    res
      .status(500)
      .json({ message: 'Server error', error: (error as Error).message });
  }
};

// 14. Generate Performance Report
export const generatePerformanceReport = async (
  req: CustomRequest,
  res: Response,
) => {
  try {
    const affiliateId = req.user.id;
    ensureAffiliate(req.user);

    const { startDate, endDate, format } = req.query;

    const affiliate =
      await Affiliate.findById(affiliateId).select('commissionRate');
    const query: any = { referredBy: affiliateId };
    if (startDate && endDate) {
      query.created_at = {
        $gte: new Date(startDate as string),
        $lte: new Date(endDate as string),
      };
    }

    const referrals = await Player.find(query).select(
      'username created_at status',
    );
    const clicks = await Click.find({
      affiliateId,
      ...(startDate && endDate && query.created_at),
    }).countDocuments();
    const earnings = await Transaction.aggregate([
      {
        $match: {
          player_id: { $in: referrals.map((r) => r._id) },
          transaction_type: 'win',
          status: 'completed',
          ...(startDate && endDate && { created_at: query.created_at }),
        },
      },
      {
        $group: {
          _id: null,
          total: { $sum: '$amount' },
        },
      },
    ]);

    const data = {
      clicks,
      signups: referrals.length,
      conversions: referrals.filter((r) => r.status === 1).length,
      totalEarnings: earnings[0]?.total
        ? earnings[0].total * (affiliate.commissionRate / 100)
        : 0,
      referrals: referrals.map((r) => ({
        username: r.username,
        signupDate: r.created_at,
        status: r.status,
      })),
    };

    if (format === 'csv') {
      const fields = ['clicks', 'signups', 'conversions', 'totalEarnings'];
      const csvParser = new Parser({ fields });
      const csv = csvParser.parse([data]);
      res.header('Content-Type', 'text/csv');
      res.attachment(`affiliate_report_${Date.now()}.csv`);
      return res.send(csv);
    } else {
      const doc = new PDFDocument();
      res.header('Content-Type', 'application/pdf');
      res.attachment(`affiliate_report_${Date.now()}.pdf`);

      doc
        .fontSize(20)
        .text('Affiliate Performance Report', { align: 'center' });
      doc.moveDown();
      doc.fontSize(14).text(`Clicks: ${data.clicks}`);
      doc.text(`Signups: ${data.signups}`);
      doc.text(`Conversions: ${data.conversions}`);
      doc.text(`Total Earnings: ${data.totalEarnings.toFixed(2)} USD`);
      doc.moveDown();
      doc.text('Referrals:', { underline: true });
      data.referrals.forEach((r) => {
        doc.text(`- ${r.username} (Signed up: ${r.signupDate.toISOString()})`);
      });

      doc.pipe(res);
      doc.end();
    }
  } catch (error) {
    res
      .status(500)
      .json({ message: 'Server error', error: (error as Error).message });
  }
};

// 15. Update Communication Preferences
export const updatePreferences = async (req: CustomRequest, res: Response) => {
  try {
    const affiliateId = req.user.id;
    ensureAffiliate(req.user);

    const { marketingEmailsOptIn, notificationPreferences } = req.body;

    const affiliate = await Affiliate.findById(affiliateId);
    if (!affiliate) {
      return res.status(404).json({ message: (req as any).__('AFFILIATE_NOT_FOUND') });
    }

    if (marketingEmailsOptIn !== undefined) {
      affiliate.marketingEmailsOptIn = marketingEmailsOptIn;
      if (marketingEmailsOptIn) {
        await sendEmail(
          affiliate.email,
          'Welcome to Our Newsletter',
          'You’ve subscribed to our marketing emails. Stay tuned for exclusive updates and offers!',
          `${affiliate.firstname} ${affiliate.lastname}`,
        );
      }
    }
    if (notificationPreferences) {
      affiliate.notificationPreferences = {
        ...affiliate.notificationPreferences,
        ...notificationPreferences,
      };
    }

    await affiliate.save();

    res.json({
      marketingEmailsOptIn: affiliate.marketingEmailsOptIn,
      notificationPreferences: affiliate.notificationPreferences,
    });
  } catch (error) {
    res
      .status(500)
      .json({ message: 'Server error', error: (error as Error).message });
  }
};
<<<<<<< HEAD


export const getLanguages = async (req: Request, res: Response): Promise<void> => {
  try {
    const languages = await Languages.find({}, { name: 1, shortName: 1, _id: 0 });
    res.status(200).json({ success: true, data: languages });
  } catch (error) {
    res
    .status(500)
    .json({ message: 'Server error', error: (error as Error).message });
=======
export const saveBannerConfig = async (req: CustomRequest, res: Response) => {
  try {
    const { title, subtitle, buttonText, hours, minutes, seconds } = req.body;

    console.log('req.body :>> ', req.body);

    // Validate required fields
    if (!title?.trim() || !subtitle?.trim() || !buttonText?.trim()) {
      return res.status(400).json({ message: 'Title, subtitle, and button text are required and cannot be empty' });
    }

    // Validate time inputs
    if (hours === undefined || minutes === undefined || seconds === undefined) {
      return res.status(400).json({ message: 'Hours, minutes, and seconds are required' });
    }

    const h = parseInt(hours, 10);
    const m = parseInt(minutes, 10);
    const s = parseInt(seconds, 10);

    if (isNaN(h) || isNaN(m) || isNaN(s)) {
      return res.status(400).json({ message: 'Hours, minutes, and seconds must be numeric' });
    }

    // Validate time ranges
    if (h < 0) {
      return res.status(400).json({ message: 'Hours cannot be negative' });
    }
    if (m < 0 || m > 59) {
      return res.status(400).json({ message: 'Minutes must be between 0 and 59' });
    }
    if (s < 0 || s > 59) {
      return res.status(400).json({ message: 'Seconds must be between 0 and 59' });
    }

    // Format countdown to hh:mm:ss
    const countdown = `${String(h).padStart(2, '0')}:${String(m).padStart(2, '0')}:${String(s).padStart(2, '0')}`;

    // Update or create banner configuration
    const bannerConfig = await BannerConfig.findOneAndUpdate(
      {}, // Single document for banner config
      {
        title: title.trim(),
        subtitle: subtitle.trim(),
        buttonText: buttonText.trim(),
        countdown,
        updatedAt: new Date(),
      },
      { upsert: true, new: true, runValidators: true }
    );

    return res.status(200).json({
      message: 'Banner configuration saved successfully',
      data: bannerConfig,
    });
  } catch (error) {
    console.error('Error saving banner config:', error);
    return res.status(500).json({
      message: 'Server error',
      error: error instanceof Error ? error.message : 'Unknown error',
    });
  }
};

export const getBannerConfig = async (req: CustomRequest, res: Response) => {
  try {
    const bannerConfig = await BannerConfig.findOne();
    if (!bannerConfig) {
      return res.status(404).json({ message: 'Banner configuration not found' });
    }

    return res.status(200).json({
      message: 'Banner configuration retrieved successfully',
      data: bannerConfig,
    });
  } catch (error) {
    console.error('Error fetching banner config:', error);
    return res.status(500).json({
      message: 'Server error',
      error: error instanceof Error ? error.message : 'Unknown error',
    });
>>>>>>> d4ba9e26
  }
};<|MERGE_RESOLUTION|>--- conflicted
+++ resolved
@@ -2554,7 +2554,6 @@
       .json({ message: 'Server error', error: (error as Error).message });
   }
 };
-<<<<<<< HEAD
 
 
 export const getLanguages = async (req: Request, res: Response): Promise<void> => {
@@ -2565,7 +2564,8 @@
     res
     .status(500)
     .json({ message: 'Server error', error: (error as Error).message });
-=======
+  }
+};
 export const saveBannerConfig = async (req: CustomRequest, res: Response) => {
   try {
     const { title, subtitle, buttonText, hours, minutes, seconds } = req.body;
@@ -2647,6 +2647,5 @@
       message: 'Server error',
       error: error instanceof Error ? error.message : 'Unknown error',
     });
->>>>>>> d4ba9e26
   }
 };