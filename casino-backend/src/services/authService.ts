import Player from '../models/player';
import PlayerBalance from '../models/playerBalance';
import bcrypt from 'bcryptjs';
import jwt from 'jsonwebtoken';
import crypto from 'crypto';
import { STATUS, VERIFICATION, TWO_FA } from '../constants';
import {
  sendResetEmail,
  sendResetAffiliateEmail,
} from '../utils/sendResetEmail';
import {
  generateTokenResponse,
  generateReferralCode,
  generateTokenForAffialite,
} from '../utils/auth';
import cloudinary from '../utils/cloudinary';
import { sendVerificationEmail } from '../utils/sendEmail';
import { sendSmsVerification } from '../utils/sendSms';
import Notification, { NotificationType } from '../models/notification';
import {
  generateSumsubAccessToken,
  createSumsubApplicant,
  SumsubTokenResponse,
} from '../utils/sumsub';
import language from '../models/language';
import mongoose from 'mongoose';
import { session } from 'passport';
import { Affiliate, IAffiliate } from '../models/affiliate';
// import { Affiliate } from '../models/affiliate';
import Role from '../models/role';
interface RegistrationData {
  username?: string;
  email?: string;
  phone_number?: string;
  password: string;
  fullname?: string;
  patronymic?: string;
  currency: number; // 0 = USD, 1 = INR, 2 = Pound
  language: string;
  gender?: string;
  city?: string;
  country?: string;
  is_affiliate: boolean;
  role_id: number;
  referralCode?: string;
}

interface LoginData {
  email?: string;
  phone_number?: string;
  password: string;
  role_id: number;
}

interface AffiliateLoginData {
  email: string;
  password: string;
}

interface ForgotPasswordData {
  email?: string;
  phone_number?: string;
}

interface ResetPasswordData {
  token: string;
  password: string;
}

interface UpdateProfileData {
  fullname?: string;
  email?: string;
  phone_number?: string;
  username?: string;
  language?: string;
  patronymic?: string;
  dob?: Date;
  gender?: string;
  city?: string;
  country?: string;
}

export const register = async (data: RegistrationData,req:any) => {
  const {
    username,
    email,
    phone_number,
    password,
    fullname,
    patronymic,
    currency,
    language,
    gender,
    city,
    country,
    is_affiliate,
    role_id,
    referralCode,
  } = data;

  if (!email && !phone_number) {
    throw new Error(
      'Please provide all required fields: username, password, email',
    );
  }

  const query: any[] = [];
  if (email) query.push({ email });
  if (phone_number) query.push({ phone_number });
  if (username) query.push({ username });

  const existingUser = await Player.findOne({ $or: query });
  if (existingUser) {
    throw new Error((req as any).__('USER_ALREADY_EXIST'));
  }
  if (existingUser) {
    if (existingUser.username === username) {
      throw new Error('Username is already taken');
    }
    if (existingUser.email === email) {
      throw new Error('Email is already registered');
    }
    if (existingUser.phone_number === phone_number) {
      throw new Error('Phone number is already registered');
    }
  }
  if (password.length < 8 || !/\d/.test(password)) {
    throw new Error(
      'Password must be at least 8 characters long and include a number',
    );
  }

  const hashedPassword = await bcrypt.hash(password, 12);
  const verificationToken = crypto.randomBytes(32).toString('hex');
  const smsCode = Math.floor(100000 + Math.random() * 900000).toString();
  // console.log('verificationToken', verificationToken);
  const playerData: any = {
    email: email || null,
    phone_number: phone_number || null,
    fullname,
    password_hash: hashedPassword,
    role_id: role_id || 0, // Default to User
    currency,
    language,
    status: STATUS.ACTIVE,
    is_verified: VERIFICATION.UNVERIFIED,
    verification_token: verificationToken,
    verification_token_expires: new Date(Date.now() + 3600000),
    sms_code: phone_number ? smsCode : undefined,
    sms_code_expires: phone_number ? new Date(Date.now() + 600000) : undefined, // 10 minutes
    is_2fa_enabled: TWO_FA.DISABLED,
    two_factor_method: 'email', // Default to email
    city,
    country,
    gender,
  };

  if (username) {
    playerData.username = username;
  }
  if (fullname) {
    playerData.fullname = fullname;
  }
  if (patronymic) {
    playerData.patronymic = patronymic;
  }

  /** Handle Referral Code **/
  if (referralCode) {
    const referringAffiliate = await Affiliate.findOne({
      referralCode,
    });
    if (!referringAffiliate) {
      throw new Error(
        (req as any).__('INVALID_REFERRAL')
      );
    }

    if(referringAffiliate.status!=STATUS.ACTIVE){
      throw new Error(
        (req as any).__('AFFILIATE_NOT_VERFIFIED_YET')
      );
    }

    playerData.referredBy = referringAffiliate._id;
    playerData.referredByName = `${referringAffiliate.firstname} ${referringAffiliate.lastname}`;
  }

  // const session = await mongoose.startSession();
  // session.startTransaction();
  try {
    const player = new Player(playerData);
    await player.save();

    const playerBalance = new PlayerBalance({
      player_id: player._id,
      balance: 0,
      currency: currency,
      is_deleted: 0,
    });
    await playerBalance.save();

    const notification = new Notification({
      type: NotificationType.USER_REGISTERED,
      message: `New user ${username || email || phone_number} has registered`,
      user_id: player._id,
      metadata: {
        username,
        email,
        phone_number,
        country,
        registration_date: new Date(),
      },
    });
    await notification.save();

    if (email) {
      await sendVerificationEmail(email, verificationToken);
    } else if (phone_number) {
      await sendSmsVerification(phone_number, smsCode);
    }

    // await session.commitTransaction();
    const tokenData = generateTokenResponse(player);
    return {
      player,
      balance: playerBalance,
      token: tokenData.token,
      expiresIn: tokenData.expiresIn,
    };
  } catch (error) {
    // await session.abortTransaction();
    throw error;
  }
};

export const affiliateRegister = async (data: RegistrationData) => {
  const { email, password, username, phone_number, fullname } = data;

  const affiliateRole = await Role.findOne({ role_id: 2 });
  if (!affiliateRole) {
    throw new Error('Affiliate role not configured in the system');
  }

  const existingPlayer = await Player.findOne({
    $or: [{ email }, { phone_number }],
  });
  if (existingPlayer) {
    throw new Error('Email or phone number already in use');
  }

  const saltRounds = 10;
  const password_hash = await bcrypt.hash(password, saltRounds);

  const player = new Player({
    email,
    phone_number,
    username,
    password_hash,
    role_id: 2,
    status: 1,
    is_verified: true,
    last_login: new Date(),
    fullname,
    currency: 0,
  });

  await player.save();

  const referral_code = `AFF${Math.random().toString(36).substring(2, 8).toUpperCase()}`;
  const affiliate = new Affiliate({
    user_id: player._id,
    referral_code,
    commission_rate: 10,
    total_earnings: 0,
    status: 'Active',
  });

  await affiliate.save();

  const playerBalance = new PlayerBalance({
    player_id: player._id,
    balance: 0,
    currency: 0,
  });
  await playerBalance.save();

  if (!process.env.JWT_SECRET) {
    throw new Error('An unexpected error occurred. Please try again later');
  }

  const tokenData = generateTokenResponse(player);

  return {
    token: tokenData.token,
    user: {
      id: player._id,
      username: player.username,
      email: player.email,
      phone_number: player.phone_number,
      role: player.role_id,
      status: player.status,
      balance: playerBalance.balance,
      currency: playerBalance.currency,
      is_verified: player.is_verified,
      fullname: player.fullname,
      referral_code: affiliate.referral_code,
    },
  };
};
export const verifyPhoneNumber = async (phoneNumber: string, code: string,req:any) => {
  const player = await Player.findOne({
    phone_number: phoneNumber,
    sms_code: code,
    sms_code_expires: { $gt: new Date() },
  });
  if (!player) {
    throw new Error((req as any).__('INVALID_CODE'));
  }
  player.is_verified = VERIFICATION.VERIFIED;
  player.sms_code = undefined;
  player.sms_code_expires = undefined;
  await player.save();

  return { message: 'Phone number verified successfully' };
};

const generateOTP = (): string => {
  return Math.floor(100000 + Math.random() * 900000).toString();
};

export const login = async (data: LoginData,req:any) => {
  const { email, phone_number, password, role_id = 0 } = data;

  if (!email && !phone_number) {
    throw new Error((req as any).__('INVALID_REQUEST'));
  }
  const query = {
    role_id,
    $or: [
      { email: { $eq: email, $exists: true } },
      { phone_number: { $eq: phone_number, $exists: true } },
    ],
  };

  const player = await Player.findOne(query).select('+password_hash');

  if (!player) {
    if (email) {
      throw new Error((req as any).__('EMAIL_NOT_EXIST'));
    }
    throw new Error((req as any).__('USER_NOT_EXIST'));
  }

  const isMatch = await bcrypt.compare(password, player.password_hash);
  if (!isMatch) {
    throw new Error((req as any).__('INVALID_PASSWORD'));
  }
  if (player.is_verified === VERIFICATION.UNVERIFIED) {
    throw new Error((req as any).__('VERIFY_YOUR_ACCOUNT'));
  }

  if (player.status !== STATUS.ACTIVE) {
    throw new Error((req as any).__('YOUR_ACCOUNT_IS_LOCK'));
  }

  player.last_login = new Date();
  await player.save();

  const playerBalance = await PlayerBalance.findOne({ player_id: player._id });

  if (!process.env.JWT_SECRET) {
    throw new Error((req as any).__('UNEXPECTED_ERR'));
  }

  const tokenData = generateTokenResponse(player);
  console.log('tokenData', tokenData.token);

  return {
    token: player.is_2fa_enabled ? undefined : tokenData.token, // Only return token if 2FA is disabled
    user: {
      id: player._id,
      username: player.username,
      email: player.email,
      phone_number: player.phone_number,
      role: player.role_id,
      status: player.status,
      gender: player.gender,
      language: player.language,
      country: player.country,
      city: player.city,
      balance: playerBalance?.balance || 0,
      currency: playerBalance?.currency || 'USD',
      is_2fa_enabled: player.is_2fa_enabled,
      profile_picture: player.profile_picture,
      is_verified: player.is_verified,
      fullname: player.fullname,
      requires2FA: player.is_2fa_enabled === TWO_FA.ENABLED,
    },
  };
};

export const affiliateLogin = async (data: LoginData) => {
  const { email, phone_number, password, role_id = 2 } = data;

  if (!email && !phone_number) {
    throw new Error('Invalid request. Please check your input');
  }

  const query = {
    role_id,
    $or: [
      { email: { $eq: email, $exists: true } },
      { phone_number: { $eq: phone_number, $exists: true } },
    ],
  };

  const player = await Player.findOne(query).select('+password_hash');

  if (!player) {
    throw new Error('Affiliate does not exist');
  }

  const isMatch = await bcrypt.compare(password, player.password_hash);
  if (!isMatch) {
    throw new Error('Invalid password');
  }

  if (player.is_verified === VERIFICATION.UNVERIFIED) {
    throw new Error('Please verify your account');
  }

  if (player.status !== STATUS.ACTIVE) {
    throw new Error('Your account has been locked. Please contact support');
  }

  const affiliate = await Affiliate.findOne({ user_id: player._id });
  if (!affiliate) {
    throw new Error('Affiliate profile not found');
  }

  player.last_login = new Date();
  await player.save();

  const playerBalance = await PlayerBalance.findOne({ player_id: player._id });

  if (!process.env.JWT_SECRET) {
    throw new Error('An unexpected error occurred. Please try again later');
  }

  const tokenData = generateTokenResponse(player);

  return {
    token: tokenData.token,
    user: {
      id: player._id,
      username: player.username,
      email: player.email,
      phone_number: player.phone_number,
      role: player.role_id,
      status: player.status,
      gender: player.gender,
      language: player.language,
      country: player.country,
      city: player.city,
      balance: playerBalance?.balance || 0,
      currency: playerBalance?.currency || 'USD',
      profile_picture: player.profile_picture,
      is_verified: player.is_verified,
      fullname: player.fullname,
      referral_code: affiliate.referral_code,
    },
  };
};
export const initiate2FA = async (playerId: string) => {
  const player = await Player.findById(playerId).select(
    '+two_factor_secret +two_factor_expires',
  );
  if (!player) {
    throw new Error('Player not found');
  }
  if (player.is_2fa_enabled !== TWO_FA.ENABLED)
    throw new Error('2FA is not enabled for this account');

  const otp = generateOTP();
  player.two_factor_secret = otp;
  player.two_factor_expires = new Date(Date.now() + 600000); // 10 minutes
  await player.save();

  if (player.two_factor_method === 'email' && player.email) {
    await sendOTPByEmail(player.email, otp);
  } else if (player.two_factor_method === 'phone' && player.phone_number) {
    await sendOTPBySMS(player.phone_number, otp);
  } else {
    throw new Error('No valid 2FA method configured');
  }

  return { message: 'OTP sent successfully' };
};
export const verify2FA = async (playerId: string, otp: string,req:any) => {
  const player = await Player.findById(playerId).select(
    '+two_factor_secret +two_factor_expires',
  );
  if (!player) {
    throw new Error((req as any).__('PLAYER_NOT_FOUND'));
  }
  if (!player.two_factor_secret || !player.two_factor_expires) {
    throw new Error((req as any).__('2FA_NOT_INITATED'));
  }
  if (new Date() > player.two_factor_expires) {
    throw new Error((req as any).__('OTP_EXPIRED'));
  }
  if (player.two_factor_secret !== otp) {
    throw new Error((req as any).__('INVALID_OTP'));
  }

  player.two_factor_secret = undefined;
  player.two_factor_expires = undefined;
  await player.save();

  const tokenData = generateTokenResponse(player);
  return {
    token: tokenData.token,
    expiresIn: tokenData.expiresIn,
    user: {
      id: player._id,
      username: player.username,
      email: player.email,
      phone_number: player.phone_number,
      role: player.role_id,
      status: player.status,
      gender: player.gender,
      language: player.language,
      country: player.country,
      city: player.city,
      is_2fa_enabled: player.is_2fa_enabled,
      profile_picture: player.profile_picture,
      is_verified: player.is_verified,
      fullname: player.fullname,
    },
  };
};

export const toggle2FA = async (
  playerId: string,
  enabled: boolean,
  method?: 'email' | 'phone',
  password?: string,
  req?:any
) => {
  const player = await Player.findById(playerId).select('+password_hash');
  if (!player) {
    throw new Error((req as any).__('PLAYER_NOT_FOUND'));
  }
  if (password) {
    const isMatch = await bcrypt.compare(password, player.password_hash);
    if (!isMatch) {
      throw new Error((req as any).__('INVALID_PASSWORD'));
    }
  } else {
    throw new Error((req as any).__('PASSWORD_REQUIRED_FOR_TOGGLE'));
  }

  player.is_2fa_enabled = enabled ? TWO_FA.ENABLED : TWO_FA.DISABLED;
  if (method) player.two_factor_method = method;
  await player.save();

  return {
    is_2fa_enabled: player.is_2fa_enabled,
    two_factor_method: player.two_factor_method,
    message: `2FA has been ${enabled ? 'enabled' : 'disabled'} successfully`,
  };
};

const sendOTPByEmail = async (to: string, otp: string) => {
  const sgMail = (await import('@sendgrid/mail')).default;
  sgMail.setApiKey(process.env.SENDGRID_API_KEY!);

  const htmlContent = `
    <!DOCTYPE html>
    <html>
      <head>
        <meta charset="UTF-8" />
        <meta name="viewport" content="width=device-width, initial-scale=1.0" />
        <title>Email Verification - Basta X Casino</title>
      </head>
      <body
        style="
          background-color: #fff;
          font-family: Arial, sans-serif;
          color: #ffffff;
          text-align: center;
          font-size: 12px;
          margin: 0;
          padding: 0;
        "
      >
        <div
          style="
            max-width: 600px;
            margin: 0 auto;
            background: #102a4e;
            border-radius: 10px;
            box-shadow: 0px 0px 10px rgba(255, 255, 255, 0.1);
            border: 2px solid #ff3366;
            color: #ffffff;
            text-align: center;
          "
        >
          <!-- Gradient Banner Top -->
          <div
            style="
              background: #172f59;
              background: linear-gradient(180deg, #102a4e 0%, #1e3a72 100%);
              width: 100%;
              height: 115px;
              border-radius: 10px;
              position: relative;
              margin-bottom: 20px;
              text-align: center;
            "
          >
            <!-- Centered Logo -->
            <table role="presentation" width="100%" height="120">
              <tr>
                <td align="center" valign="middle">
                  <img
                    src="https://res.cloudinary.com/dfgbdr9o4/image/upload/v1741341426/vyi78ke0du3ta1zntseh.png"
                    alt="Basta X Casino Logo"
                    style="max-width: 200px"
                  />
                </td>
              </tr>
            </table>
          </div>
          <div style="color: #ffffff;font-size: 21px; font-weight: bold; margin-bottom: 20px">
            Welcome to Basta X Casino!
          </div>
          <div style="margin: 10px">
            <p style="color: #ffffff; font-size: 14px; margin: 0 0 10px 0">
              Your 2FA OTP Code for verification:
            </p>
            <div
              style="
                font-size: 24px;
                font-weight: bold;
                background: linear-gradient(to bottom, #ff1a44, #871628);
                color: #fff;
                padding: 10px 20px;
                display: inline-block;
                border-radius: 50px;
                margin-bottom: 10px;
                letter-spacing: 3px;
              "
            >
              ${otp}
            </div>
            <p style="color: #ffffff; font-size: 12px; margin: 0 0 10px 0">
              (This code is valid for 10 minutes)
            </p>
            <!-- Connect with us above Social Media Links -->
            <div
              style="
                font-size: 16px;
                font-weight: bold;
                margin-top: 20px;
                margin-bottom: 10px;
                color: #ffffff;
              "
            >
              Connect with us
            </div>
            <!-- Social Media Links with Icons -->
            <div style="margin-bottom: 20px">
              <a
                href="https://facebook.com"
                style="
                  margin: 0 10px;
                  text-decoration: none;
                  color: #ff3366;
                  font-size: 14px;
                "
              >
                <img
                  src="https://cdn-icons-png.flaticon.com/512/733/733547.png"
                  alt="Facebook"
                  title="Follow us on Facebook"
                  style="
                    width: 20px;
                    height: 20px;
                    vertical-align: middle;
                    margin-right: 5px;
                  "
                />
              </a>
              <a
                href="https://twitter.com"
                style="
                  margin: 0 10px;
                  text-decoration: none;
                  color: #ff3366;
                  font-size: 14px;
                "
              >
                <img
                  src="https://cdn-icons-png.flaticon.com/512/733/733579.png"
                  alt="Twitter"
                  title="Follow us on Twitter"
                  style="
                    width: 20px;
                    height: 20px;
                    vertical-align: middle;
                    margin-right: 5px;
                  "
                />
              </a>
              <a
                href="https://instagram.com"
                style="
                  margin: 0 10px;
                  text-decoration: none;
                  color: #ff3366;
                  font-size: 14px;
                "
              >
                <img
                  src="https://cdn-icons-png.flaticon.com/512/2111/2111463.png"
                  alt="Instagram"
                  title="Follow us on Instagram"
                  style="
                    width: 20px;
                    height: 20px;
                    vertical-align: middle;
                    margin-right: 5px;
                  "
                />
              </a>
            </div>
            <div
              style="
                margin-top: 20px;
                margin-bottom: 20px;
                font-size: 12px;
                color: #b0b0b0;
              "
            >
              If you didn’t request this, please ignore this email.
            </div>
          </div>
        </div>
      </body>
    </html>
  `;

  const msg = {
    to,
    from: process.env.EMAIL_FROM!,
    subject: 'Your 2FA One-Time Password',
    text: `Your OTP is: ${otp}. It expires in 10 minutes.`,
    html: htmlContent,
  };

  await sgMail.send(msg);
};

// Send OTP via SMS (Twilio)
const sendOTPBySMS = async (to: string, otp: string) => {
  const twilio = (await import('twilio')).default;
  const twilioClient = twilio(
    process.env.TWILIO_ACCOUNT_SID,
    process.env.TWILIO_AUTH_TOKEN,
  );

  await twilioClient.messages.create({
    body: `Your OTP is: ${otp}. It expires in 10 minutes.`,
    from: process.env.TWILIO_PHONE_NUMBER,
    to,
  });
};

export const forgotPassword = async (data: ForgotPasswordData,req:any) => {
  const { email, phone_number } = data;
  if (!email && !phone_number) {
    throw new Error((req as any).__('INVALID_REQUEST'));
  }

  const player = await Player.findOne({ $or: [{ email }, { phone_number }] });
  if (!player) {
<<<<<<< HEAD
    throw new Error((req as any).__('NO_ACCOUNT_WITH_EMAIL'));
=======
    throw new Error('No account found with this email address or phone number');
>>>>>>> db1db438
  }

  const token = crypto.randomBytes(20).toString('hex');
  console.log('token', token);
  player.reset_password_token = token;
  player.reset_password_expires = new Date(Date.now() + 3600000); // 1 hour

  await player.save();
  const recipient =
    email || player.email || phone_number || player.phone_number;
  if (!recipient) {
    throw new Error('No valid recipient found for password reset');
  }
  await sendResetEmail(email || phone_number!, token);
};

export const resetPassword = async (data: ResetPasswordData,req:any) => {
  const { token, password } = data;

  const player = await Player.findOne({
    reset_password_token: token,
    reset_password_expires: { $gt: new Date() },
  }).select('+password_hash');

  if (!player) {
    throw new Error((req as any).__('INVALID_EXPRIRE_TOKEN'));
  }

  console.log(
    `Resetting password for user: ${player.email || player.phone_number}`,
  );

  try {
    player.password_hash = await bcrypt.hash(password, 12);

    player.reset_password_token = undefined;
    player.reset_password_expires = undefined;

    const savedPlayer = await player.save();

    if (savedPlayer.password_hash) {
      console.log(
        `Password updated successfully for ${player.email || player.phone_number}`,
      );
      return true;
    } else {
      console.error('Password hash not set after save operation');
      throw new Error('Failed to update password');
    }
  } catch (error) {
    console.error('Error in resetPassword:', error);
    throw new Error(
      error instanceof Error ? error.message : 'Failed to update password',
    );
  }
};
export const generateResetToken = async (email: string) => {
  const resetToken = crypto.randomBytes(32).toString('hex');

  const resetTokenExpires = new Date(Date.now() + 3600000); // 1 hour

  const player = await Player.findOneAndUpdate(
    { email },
    {
      reset_password_token: resetToken,
      reset_password_expires: resetTokenExpires,
    },
    { new: true },
  );

  if (!player) {
    throw new Error('No account found with this email');
  }

  await sendResetEmail(player.email, resetToken);
  return resetToken;
};

export const updateProfile = async (
  playerId: string,
  data: UpdateProfileData,
) => {
  const player = await Player.findById(playerId);
  if (!player) throw new Error('User not found');

  const updates: any = {};
  let verificationToken: string | undefined;

  if (data.email && data.email !== player.email) {
    if (!/^[^\s@]+@[^\s@]+\.[^\s@]+$/.test(data.email)) {
      throw new Error('Invalid email format');
    }
    const emailExists = await Player.findOne({
      email: data.email,
      _id: { $ne: playerId },
    });
    if (emailExists) {
      throw new Error('Email is already registered');
    }

    verificationToken = crypto.randomBytes(32).toString('hex');
    updates.new_email = data.email;
    updates.verification_token = verificationToken;
    updates.verification_token_expires = new Date(Date.now() + 3600000);
    updates.email_verified = false;
    console.log(`Setting new_email to ${data.email} for player ${playerId}`);
  }

  // Handle other fields
  if (data.phone_number !== undefined) {
    if (data.phone_number && !/^\+?[1-9]\d{1,14}$/.test(data.phone_number)) {
      throw new Error('Invalid phone number format');
    }
    if (data.phone_number !== player.phone_number) {
      const existingPlayer = await Player.findOne({
        phone_number: data.phone_number,
        _id: { $ne: playerId },
      });
      if (existingPlayer) {
        throw new Error('Phone number is already registered');
      }
      updates.phone_number = data.phone_number || null;
      updates.phone_verified = data.phone_number
        ? false
        : player.phone_verified;
    }
  }

  if (data.fullname) updates.fullname = data.fullname;
  if (data.username) updates.username = data.username;
  if (data.language) updates.language = data.language;
  if (data.patronymic) updates.patronymic = data.patronymic;
  if (data.dob) updates.dob = new Date(data.dob);
  if (data.gender) updates.gender = data.gender;
  if (data.city) updates.city = data.city;
  if (data.country) updates.country = data.country;

  Object.assign(player, updates);
  await player.save();
  console.log(`Player ${playerId} updated with new_email: ${player.new_email}`);

  if (verificationToken && updates.new_email) {
    console.log(`Sending verification email to ${updates.new_email}`);
    await sendVerificationEmail(updates.new_email, verificationToken);
  }

  return {
    ...player.toObject(),
    logoutRequired: false,
  };
};

export const getNotifications = async (
  page: number = 1,
  limit: number = 20,
) => {
  const notifications = await Notification.find()
    .sort({ created_at: -1 })
    .skip((page - 1) * limit)
    .limit(limit)
    .populate('user_id', 'username email phone_number');

  const total = await Notification.countDocuments();

  return {
    notifications,
    pagination: {
      total,
      page,
      totalPages: Math.ceil(total / limit),
    },
  };
};

export const generateToken = async (player: any) => {
  const token = jwt.sign(
    { id: player._id, role: player.role_id },
    process.env.JWT_SECRET!,
    { expiresIn: '8h' },
  );
  return { token, expiresIn: 28800 };
};

export const verifyOTP = async (playerId: string, otp: string,req:any) => {
  const player = await Player.findById(playerId).select(
    '+two_factor_secret +two_factor_expires',
  );

  if (!player) {
    throw new Error((req as any).__('PLAYER_NOT_FOUND'));
  }

  if (
    !player.two_factor_secret ||
    !player.two_factor_expires ||
    player.two_factor_secret !== otp ||
    new Date() > player.two_factor_expires
  ) {
    throw new Error((req as any).__('OTP_EXPIRED'));
  }

  player.two_factor_secret = undefined;
  player.two_factor_expires = undefined;
  await player.save();

  const tokenData = generateTokenResponse(player);

  return {
    token: tokenData.token,
    expiresIn: tokenData.expiresIn,
    user: {
      id: player._id,
      username: player.username,
      email: player.email,
      phone_number: player.phone_number,
      role: player.role_id,
      status: player.status,
      gender: player.gender,
      language: player.language,
      country: player.country,
      city: player.city,
      is_2fa_enabled: player.is_2fa_enabled,
      profile_picture: player.profile_picture,
      is_verified: player.is_verified,
      fullname: player.fullname,
    },
  };
};

/**
 * Initiates Sumsub KYC verification for a player.
 * @param playerId - Internal player ID
 * @returns Sumsub access token and user ID
 * @throws {Error} If player not found or Sumsub API fails
 */
export const initiateSumsubVerification = async (
  playerId: string,
): Promise<SumsubTokenResponse> => {
  const player = await Player.findById(playerId);
  if (!player) {
    throw new Error('Player not found');
  }

  if (!player.email) {
    throw new Error('Player email is required for Sumsub verification');
  }

  if (!player.sumsub_id) {
    const applicantId = await createSumsubApplicant(
      playerId,
      player.email,
      player.phone_number,
    );
    player.sumsub_id = applicantId;
    player.sumsub_status = 'pending';
    await player.save();
  }

  return generateSumsubAccessToken(playerId, playerId, 'basic-kyc');
};

/**
 * Updates player Sumsub verification status based on webhook data.
 * @param playerId - Internal player ID
 * @param status - New status ('approved' or 'rejected')
 * @returns Updated player object
 * @throws {Error} If player not found or update fails
 */
export const updateSumsubStatus = async (
  playerId: string,
  status: 'approved' | 'rejected',
) => {
  const player = await Player.findById(playerId);
  if (!player) {
    throw new Error('Player not found');
  }

  player.sumsub_status = status;
  player.sumsub_verification_date = new Date();
  if (status === 'approved') {
    player.is_verified = VERIFICATION.VERIFIED;
  } else if (status === 'rejected') {
    player.is_verified = VERIFICATION.UNVERIFIED;
  }
  await player.save();

  const notification = new Notification({
    type: NotificationType.KYC_UPDATE,
    message: `KYC status updated to ${status} for user ${player.username || player.email}`,
    user_id: player._id,
    metadata: { sumsub_id: player.sumsub_id, status },
  });
  await notification.save();

  return player;
};

export const registerAffiliate = async (data: IAffiliate,req:any) => {
  const {
    firstname,
    lastname,
    email,
    phonenumber,
    country,
    password,
    referralCode,
    promotionMethod,
    hearAboutUs,
    status,
    marketingEmailsOptIn,
  } = data;

  /*Check if user exists*/
  const existingUser = await Affiliate.findOne({ email });
  if (existingUser) {
    if (existingUser.email === email) {
      throw new Error('Email is already registered');
    }
    if (existingUser.phonenumber === phonenumber) {
      throw new Error('Phone number is already registered');
    }
  }

  /* Check if referral code already exists */
  if (referralCode) {
    const existingReferral = await Affiliate.findOne({ referralCode });
    if (existingReferral) {
      throw new Error((req as any).__('REFERRAL_CODE_ALREADY_USE'));
    }
  }

  if (
    password.length < 8 ||
    !/[a-z]/.test(password) ||
    !/[A-Z]/.test(password) ||
    !/\d/.test(password) ||
    !/[@$!%*?&]/.test(password)
  ) {
    throw new Error(
      (req as any).__('PASSWORD_MUST_LONG'),
    );
  }

  const verificationToken = crypto.randomBytes(32).toString('hex');
  const verificationTokenExpires = new Date(Date.now() + 3600000);

  try {
    const hashedPassword = password
      ? await bcrypt.hash(password, 12)
      : undefined;
    const newAffiliate = new Affiliate({
      ...data,
      password: hashedPassword,
      referralCode:
        referralCode || generateReferralCode(new mongoose.Types.ObjectId()),
      verification_token: verificationToken,
      verification_token_expires: verificationTokenExpires,
    });
    newAffiliate.save();
    const affiliateObject = newAffiliate.toObject();
    delete affiliateObject.password;

    /*Send verification email*/
    await sendVerificationEmail(email, verificationToken, true);

    return affiliateObject;
  } catch (error) {
    throw error;
  }
};

export const loginAffiliate = async (data: AffiliateLoginData,req:any) => {
  const { email, password } = data;

  if (!email) {
    throw new Error((req as any).__('INVALID_REQUEST'));
  }

  const affiliate = await Affiliate.findOne({ email }).select('+password');

  if (!affiliate) {
    throw new Error((req as any).__('EMAIL_NOT_EXIST'));
  }

  if (affiliate.status === STATUS.INACTIVE) {
    throw new Error((req as any).__('PLEASE_VERIFY_ACCOUNT'));
  }

  if (affiliate.status === STATUS.BANNED) {
    throw new Error((req as any).__('AFFILIATE_ACCOUNT_SUSPEND'));
  }
  console.log('affiliate.status :>> ', affiliate.status);
  const isMatch = await bcrypt.compare(password, affiliate.password);
  console.log('isMatch :>> ', isMatch);

  if (!isMatch) {
    throw new Error((req as any).__('INVALID_PASSWORD'));
  }

  if (!process.env.JWT_SECRET) {
    throw new Error((req as any).__('UNEXPECTED_ERR'));
  }

  const tokenData = generateTokenForAffialite(affiliate);
  console.log('tokenData', tokenData.token);

  const user = affiliate.toObject();
  delete user.password;

  return {
    token: tokenData.token,
    user,
  };
};

export const affiliateforgotPassword = async (data: ForgotPasswordData,req:any) => {
  const { email } = data;
  if (!email) {
    throw new Error((req as any).__('INVALID_REQUEST'));
  }

  const affiliate = await Affiliate.findOne({ email });
  if (!affiliate) {
    throw new Error((req as any).__('NO_ACCOUNT_WITH_EMAIL'));
  }

  const token = crypto.randomBytes(20).toString('hex');
  affiliate.reset_password_token = token;
  affiliate.reset_password_expires = new Date(Date.now() + 3600000); // 1 hour

  await affiliate.save();
  await sendResetAffiliateEmail(email, token);
};

export const affiliateResetPassword = async (data: ResetPasswordData,req:any) => {
  const { token, password } = data;
  const affiliate = await Affiliate.findOne({
    reset_password_token: token,
    reset_password_expires: { $gt: new Date() },
  });

  if (!affiliate) {
    throw new Error((req as any).__('INVALID_EXPRIRE_TOKEN'));
  }
  affiliate.password = await bcrypt.hash(password, 12);
  affiliate.reset_password_token = undefined;
  affiliate.reset_password_expires = undefined;

  await affiliate.save();
};<|MERGE_RESOLUTION|>--- conflicted
+++ resolved
@@ -786,11 +786,7 @@
 
   const player = await Player.findOne({ $or: [{ email }, { phone_number }] });
   if (!player) {
-<<<<<<< HEAD
     throw new Error((req as any).__('NO_ACCOUNT_WITH_EMAIL'));
-=======
-    throw new Error('No account found with this email address or phone number');
->>>>>>> db1db438
   }
 
   const token = crypto.randomBytes(20).toString('hex');
