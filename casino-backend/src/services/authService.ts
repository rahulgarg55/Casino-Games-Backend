import Player from '../models/player';
import PlayerBalance from '../models/playerBalance';
import bcrypt from 'bcryptjs';
import jwt from 'jsonwebtoken';
import crypto from 'crypto';
import { STATUS, VERIFICATION, TWO_FA } from '../constants';
import { sendResetEmail } from '../utils/sendResetEmail';
import { generateTokenResponse, generateReferralCode } from '../utils/auth';
import cloudinary from '../utils/cloudinary';
import { sendVerificationEmail } from '../utils/sendEmail';
import { sendSmsVerification } from '../utils/sendSms';
import Notification, { NotificationType } from '../models/notification';
import { generateSumsubAccessToken, createSumsubApplicant, SumsubTokenResponse } from '../utils/sumsub';
import language from '../models/language';
import mongoose from 'mongoose';
import { session } from 'passport';
import { Affiliate } from '../models/affiliate';
interface RegistrationData {
  username?: string;
  email?: string;
  phone_number?: string;
  password: string;
  fullname?: string;
  patronymic?: string;
  currency: number; // 0 = USD, 1 = INR, 2 = Pound
  language: string;
  gender?: string;
  city?: string;
  country?: string;
  is_affiliate: boolean;
}

interface LoginData {
  email?: string;
  phone_number?: string;
  password: string;
  role_id: number;
}

interface ForgotPasswordData {
  email?: string;
  phone_number?: string;
}

interface ResetPasswordData {
  token: string;
  password: string;
}

interface UpdateProfileData {
  fullname?: string;
  email?: string;
  phone_number?: string;
  username?: string;
  language?: string;
  patronymic?: string;
  dob?: Date;
  gender?: string;
  city?: string;
  country?: string;
}

export const register = async (data: RegistrationData) => {
  const {
    username,
    email,
    phone_number,
    password,
    fullname,
    patronymic,
    currency,
    language,
    gender,
    city,
    country,
    is_affiliate,
  } = data;

  if (!email && !phone_number) {
    throw new Error(
      'Please provide all required fields: username, password, email',
    );
  }

  const query: any[] = [];
  if (email) query.push({ email });
  if (phone_number) query.push({ phone_number });
  if (username) query.push({ username });

  const existingUser = await Player.findOne({ $or: query });
  if (existingUser) {
    throw new Error('User already registered');
  }
  if (existingUser) {
    if (existingUser.username === username) {
      throw new Error('Username is already taken');
    }
    if (existingUser.email === email) {
      throw new Error('Email is already registered');
    }
    if (existingUser.phone_number === phone_number) {
      throw new Error('Phone number is already registered');
    }
  }
  if (password.length < 8 || !/\d/.test(password)) {
    throw new Error(
      'Password must be at least 8 characters long and include a number',
    );
  }

  const hashedPassword = await bcrypt.hash(password, 12);
  const verificationToken = crypto.randomBytes(32).toString('hex');
  const smsCode = Math.floor(100000 + Math.random() * 900000).toString();
  console.log('verificationToken', verificationToken);
  const playerData: any = {
    email,
    phone_number,
    fullname,
    password_hash: hashedPassword,
    role_id: 0, // Default to User
    currency,
    language,
    status: STATUS.ACTIVE,
    is_verified: VERIFICATION.UNVERIFIED,
    verification_token: verificationToken,
    verification_token_expires: new Date(Date.now() + 3600000),
    sms_code: phone_number ? smsCode : undefined,
    sms_code_expires: phone_number ? new Date(Date.now() + 600000) : undefined, // 10 minutes
    is_2fa_enabled: TWO_FA.DISABLED,
    two_factor_method: 'email', // Default to email
    city,
    country,
    gender,
    is_affiliate,
  };

  if (username) {
    playerData.username = username;
  }
  if (fullname) {
    playerData.fullname = fullname;
  }
  if (patronymic) {
    playerData.patronymic = patronymic;
  }

  // const session = await mongoose.startSession();
  // session.startTransaction();
  try {
    const player = new Player(playerData);
    await player.save();

    /*If affiliate user*/
    if (playerData.is_affiliate) {
      const referral_code = await generateReferralCode(player._id);

      /*Save Affliate details*/
      await Affiliate.create({
        user_id: player._id,
        referral_code,
      });
    }

    const playerBalance = new PlayerBalance({
      player_id: player._id,
      balance: 0,
      currency: currency,
      is_deleted: 0,
    });
    await playerBalance.save();

    const notification = new Notification({
      type: NotificationType.USER_REGISTERED,
      message: `New user ${username || email || phone_number} has registered`,
      user_id: player._id,
      metadata: {
        username,
        email,
        phone_number,
        country,
        registration_date: new Date(),
      },
    });
    await notification.save();

    if (email) {
      await sendVerificationEmail(email, verificationToken);
    } else if (phone_number) {
      await sendSmsVerification(phone_number, smsCode);
    }

    // await session.commitTransaction();
    const tokenData = generateTokenResponse(player);
    return {
      player,
      balance: playerBalance,
      token: tokenData.token,
      expiresIn: tokenData.expiresIn,
    };
  } catch (error) {
    // await session.abortTransaction();
    throw error;
  }
};

export const verifyPhoneNumber = async (phoneNumber: string, code: string) => {
  const player = await Player.findOne({
    phone_number: phoneNumber,
    sms_code: code,
    sms_code_expires: { $gt: new Date() },
  });
  if (!player) {
    throw new Error('Invalid or expired verification code');
  }
  player.is_verified = VERIFICATION.VERIFIED;
  player.sms_code = undefined;
  player.sms_code_expires = undefined;
  await player.save();

  return { message: 'Phone number verified successfully' };
};

const generateOTP = (): string => {
  return Math.floor(100000 + Math.random() * 900000).toString();
};

export const login = async (data: LoginData) => {
  const { email, phone_number, password, role_id = 0 } = data;

  if (!email && !phone_number) {
    throw new Error('Invalid request. Please check your input');
  }
  const query = {
    role_id,
    $or: [
      { email: { $eq: email, $exists: true } },
      { phone_number: { $eq: phone_number, $exists: true } },
    ],
  };

  const player = await Player.findOne(query).select('+password_hash');

  if (!player) {
    if (email) {
      throw new Error('Email does not exist');
    }
    throw new Error('User does not exist');
  }

  const isMatch = await bcrypt.compare(password, player.password_hash);
  if (!isMatch) {
    throw new Error('Invalid password');
  }
  if (player.is_verified === VERIFICATION.UNVERIFIED) {
    throw new Error('Please verify your account');
  }

  if (player.status !== STATUS.ACTIVE) {
    throw new Error('Your account has been locked. Please contact support');
  }

  player.last_login = new Date();
  await player.save();

  const playerBalance = await PlayerBalance.findOne({ player_id: player._id });

  if (!process.env.JWT_SECRET) {
    throw new Error('An unexpected error occurred. Please try again later');
  }

  const tokenData = generateTokenResponse(player);
  console.log('tokenData', tokenData.token);

  return {
    token: player.is_2fa_enabled ? undefined : tokenData.token, // Only return token if 2FA is disabled
    user: {
      id: player._id,
      username: player.username,
      email: player.email,
      phone_number: player.phone_number,
      role: player.role_id,
      status: player.status,
      gender: player.gender,
      language: player.language,
      country: player.country,
      city: player.city,
      balance: playerBalance?.balance || 0,
      currency: playerBalance?.currency || 'USD',
      is_2fa_enabled: player.is_2fa_enabled,
      profile_picture: player.profile_picture,
      is_verified: player.is_verified,
      fullname: player.fullname,
      requires2FA: player.is_2fa_enabled === TWO_FA.ENABLED,
    },
  };
};
export const initiate2FA = async (playerId: string) => {
  const player = await Player.findById(playerId).select(
    '+two_factor_secret +two_factor_expires',
  );
  if (!player) {
    throw new Error('Player not found');
  }
  if (player.is_2fa_enabled !== TWO_FA.ENABLED)
    throw new Error('2FA is not enabled for this account');

  const otp = generateOTP();
  player.two_factor_secret = otp;
  player.two_factor_expires = new Date(Date.now() + 600000); // 10 minutes
  await player.save();

  if (player.two_factor_method === 'email' && player.email) {
    await sendOTPByEmail(player.email, otp);
  } else if (player.two_factor_method === 'phone' && player.phone_number) {
    await sendOTPBySMS(player.phone_number, otp);
  } else {
    throw new Error('No valid 2FA method configured');
  }

  return { message: 'OTP sent successfully' };
};
export const verify2FA = async (playerId: string, otp: string) => {
  const player = await Player.findById(playerId).select(
    '+two_factor_secret +two_factor_expires',
  );
  if (!player) {
    throw new Error('Player not found');
  }
  if (!player.two_factor_secret || !player.two_factor_expires) {
    throw new Error('2FA not initiated');
  }
  if (new Date() > player.two_factor_expires) {
    throw new Error('OTP has expired');
  }
  if (player.two_factor_secret !== otp) {
    throw new Error('Invalid OTP');
  }

  player.two_factor_secret = undefined;
  player.two_factor_expires = undefined;
  await player.save();

  const tokenData = generateTokenResponse(player);
  return {
    token: tokenData.token,
    expiresIn: tokenData.expiresIn,
    user: {
      id: player._id,
      username: player.username,
      email: player.email,
      phone_number: player.phone_number,
      role: player.role_id,
      status: player.status,
      gender: player.gender,
      language: player.language,
      country: player.country,
      city: player.city,
      is_2fa_enabled: player.is_2fa_enabled,
      profile_picture: player.profile_picture,
      is_verified: player.is_verified,
      fullname: player.fullname,
    },
  };
};

export const toggle2FA = async (
  playerId: string,
  enabled: boolean,
  method?: 'email' | 'phone',
  password?: string,
) => {
  const player = await Player.findById(playerId).select('+password_hash');
  if (!player) {
    throw new Error('Player not found');
  }
  if (password) {
    const isMatch = await bcrypt.compare(password, player.password_hash);
    if (!isMatch) {
      throw new Error('Invalid password');
    }
  } else {
    throw new Error('Password is required to toggle 2FA');
  }

  player.is_2fa_enabled = enabled ? TWO_FA.ENABLED : TWO_FA.DISABLED;
  if (method) player.two_factor_method = method;
  await player.save();

  return {
    is_2fa_enabled: player.is_2fa_enabled,
    two_factor_method: player.two_factor_method,
    message: `2FA has been ${enabled ? 'enabled' : 'disabled'} successfully`,
  };
};

const sendOTPByEmail = async (to: string, otp: string) => {
  const sgMail = (await import('@sendgrid/mail')).default;
  sgMail.setApiKey(process.env.SENDGRID_API_KEY!);

  const htmlContent = `
    <!DOCTYPE html>
    <html>
      <head>
        <meta charset="UTF-8" />
        <meta name="viewport" content="width=device-width, initial-scale=1.0" />
        <title>Email Verification - Basta X Casino</title>
      </head>
      <body
        style="
          background-color: #fff;
          font-family: Arial, sans-serif;
          color: #ffffff;
          text-align: center;
          font-size: 12px;
          margin: 0;
          padding: 0;
        "
      >
        <div
          style="
            max-width: 600px;
            margin: 0 auto;
            background: #102a4e;
            border-radius: 10px;
            box-shadow: 0px 0px 10px rgba(255, 255, 255, 0.1);
            border: 2px solid #ff3366;
            color: #ffffff;
            text-align: center;
          "
        >
          <!-- Gradient Banner Top -->
          <div
            style="
              background: #172f59;
              background: linear-gradient(180deg, #102a4e 0%, #1e3a72 100%);
              width: 100%;
              height: 115px;
              border-radius: 10px;
              position: relative;
              margin-bottom: 20px;
              text-align: center;
            "
          >
            <!-- Centered Logo -->
            <table role="presentation" width="100%" height="120">
              <tr>
                <td align="center" valign="middle">
                  <img
                    src="https://res.cloudinary.com/dfgbdr9o4/image/upload/v1741341426/vyi78ke0du3ta1zntseh.png"
                    alt="Basta X Casino Logo"
                    style="max-width: 200px"
                  />
                </td>
              </tr>
            </table>
          </div>
          <div style="color: #ffffff;font-size: 21px; font-weight: bold; margin-bottom: 20px">
            Welcome to Basta X Casino!
          </div>
          <div style="margin: 10px">
            <p style="color: #ffffff; font-size: 14px; margin: 0 0 10px 0">
              Your 2FA OTP Code for verification:
            </p>
            <div
              style="
                font-size: 24px;
                font-weight: bold;
                background: linear-gradient(to bottom, #ff1a44, #871628);
                color: #fff;
                padding: 10px 20px;
                display: inline-block;
                border-radius: 50px;
                margin-bottom: 10px;
                letter-spacing: 3px;
              "
            >
              ${otp}
            </div>
            <p style="color: #ffffff; font-size: 12px; margin: 0 0 10px 0">
              (This code is valid for 10 minutes)
            </p>
            <!-- Connect with us above Social Media Links -->
            <div
              style="
                font-size: 16px;
                font-weight: bold;
                margin-top: 20px;
                margin-bottom: 10px;
                color: #ffffff;
              "
            >
              Connect with us
            </div>
            <!-- Social Media Links with Icons -->
            <div style="margin-bottom: 20px">
              <a
                href="https://facebook.com"
                style="
                  margin: 0 10px;
                  text-decoration: none;
                  color: #ff3366;
                  font-size: 14px;
                "
              >
                <img
                  src="https://cdn-icons-png.flaticon.com/512/733/733547.png"
                  alt="Facebook"
                  title="Follow us on Facebook"
                  style="
                    width: 20px;
                    height: 20px;
                    vertical-align: middle;
                    margin-right: 5px;
                  "
                />
              </a>
              <a
                href="https://twitter.com"
                style="
                  margin: 0 10px;
                  text-decoration: none;
                  color: #ff3366;
                  font-size: 14px;
                "
              >
                <img
                  src="https://cdn-icons-png.flaticon.com/512/733/733579.png"
                  alt="Twitter"
                  title="Follow us on Twitter"
                  style="
                    width: 20px;
                    height: 20px;
                    vertical-align: middle;
                    margin-right: 5px;
                  "
                />
              </a>
              <a
                href="https://instagram.com"
                style="
                  margin: 0 10px;
                  text-decoration: none;
                  color: #ff3366;
                  font-size: 14px;
                "
              >
                <img
                  src="https://cdn-icons-png.flaticon.com/512/2111/2111463.png"
                  alt="Instagram"
                  title="Follow us on Instagram"
                  style="
                    width: 20px;
                    height: 20px;
                    vertical-align: middle;
                    margin-right: 5px;
                  "
                />
              </a>
            </div>
            <div
              style="
                margin-top: 20px;
                margin-bottom: 20px;
                font-size: 12px;
                color: #b0b0b0;
              "
            >
              If you didn’t request this, please ignore this email.
            </div>
          </div>
        </div>
      </body>
    </html>
  `;

  const msg = {
    to,
    from: process.env.EMAIL_FROM!,
    subject: 'Your 2FA One-Time Password',
    text: `Your OTP is: ${otp}. It expires in 10 minutes.`,
    html: htmlContent,
  };

  await sgMail.send(msg);
};

// Send OTP via SMS (Twilio)
const sendOTPBySMS = async (to: string, otp: string) => {
  const twilio = (await import('twilio')).default;
  const twilioClient = twilio(
    process.env.TWILIO_ACCOUNT_SID,
    process.env.TWILIO_AUTH_TOKEN,
  );

  await twilioClient.messages.create({
    body: `Your OTP is: ${otp}. It expires in 10 minutes.`,
    from: process.env.TWILIO_PHONE_NUMBER,
    to,
  });
};

export const forgotPassword = async (data: ForgotPasswordData) => {
  const { email, phone_number } = data;
  if (!email && !phone_number) {
    throw new Error('Invalid request. Please check your input');
  }

  const player = await Player.findOne({ $or: [{ email }, { phone_number }] });
  if (!player) {
    throw new Error('No account found with this email address');
  }

  const token = crypto.randomBytes(20).toString('hex');
  console.log('token', token);
  player.reset_password_token = token;
  player.reset_password_expires = new Date(Date.now() + 3600000); // 1 hour

  await player.save();
  await sendResetEmail(email || phone_number!, token);
};

export const resetPassword = async (data: ResetPasswordData) => {
  const { token, password } = data;
  const player = await Player.findOne({
    reset_password_token: token,
    reset_password_expires: { $gt: new Date() },
  });

  if (!player) {
    throw new Error('Invalid or expired reset token');
  }
  player.password_hash = await bcrypt.hash(password, 12);
  player.reset_password_token = undefined;
  player.reset_password_expires = undefined;

  await player.save();
};
export const generateResetToken = async (email: string) => {
  const resetToken = crypto.randomBytes(32).toString('hex');

  const resetTokenExpires = new Date(Date.now() + 3600000); // 1 hour

  const player = await Player.findOneAndUpdate(
    { email },
    {
      reset_password_token: resetToken,
      reset_password_expires: resetTokenExpires,
    },
    { new: true },
  );

  if (!player) {
    throw new Error('No account found with this email');
  }

  await sendResetEmail(player.email, resetToken);
  return resetToken;
};

export const updateProfile = async (playerId: string, data: UpdateProfileData) => {
  const player = await Player.findById(playerId);
  if (!player) throw new Error('User not found');

  const updates: any = {};
  let logoutRequired = false;

  if (data.email && data.email !== player.email) {
    if (!/^[^\s@]+@[^\s@]+\.[^\s@]+$/.test(data.email)) {
      throw new Error('Invalid email format');
    }
    
    updates.email = data.email;
    updates.email_verified = false;
    updates.verification_token = crypto.randomBytes(32).toString('hex');
    updates.verification_token_expires = new Date(Date.now() + 3600000); // 1 hour
    logoutRequired = true;
  }

  if (data.phone_number !== undefined) {
    if (data.phone_number && !/^\+?[1-9]\d{1,14}$/.test(data.phone_number)) {
      throw new Error('Invalid phone number format');
    }
    if (data.phone_number !== player.phone_number) {
      const existingPlayer = await Player.findOne({ phone_number: data.phone_number });
      if (existingPlayer && existingPlayer._id.toString() !== playerId) {
        throw new Error('Phone number is already registered');
      }
      updates.phone_number = data.phone_number || null;
      updates.phone_verified = data.phone_number ? false : player.phone_verified;
    }
  }

<<<<<<< HEAD
  if (data.fullname) player.fullname = data.fullname;
  if (data.email) player.email = data.email;
  if (data.phone_number) player.phone_number = data.phone_number;
  if (data.username) player.username = data.username;
  if (data.language !== undefined) player.language = data.language;
  if (data.patronymic) player.patronymic = data.patronymic;
  if (data.dob) {
    const parsedDate = new Date(data.dob);
    if (isNaN(parsedDate.getTime())) {
      throw new Error('Invalid date format for date of birth');
    }
    player.dob = parsedDate;
  }
  if (data.gender !== undefined) player.gender = data.gender;
  if (data.city !== undefined) player.city = data.city;
  if (data.country !== undefined) player.country = data.country;
=======
  // Handle other fields
  if (data.fullname) updates.fullname = data.fullname;
  if (data.username) updates.username = data.username;
  if (data.language) updates.language = data.language;
  if (data.patronymic) updates.patronymic = data.patronymic;
  if (data.dob) updates.dob = new Date(data.dob);
  if (data.gender) updates.gender = data.gender;
  if (data.city) updates.city = data.city;
  if (data.country) updates.country = data.country;
>>>>>>> 418d1125

  Object.assign(player, updates);
  await player.save();

  if (updates.email) {
    await sendVerificationEmail(updates.email, updates.verification_token);
  }

  return {
    ...player.toObject(),
    logoutRequired
  };
};

export const getNotifications = async (
  page: number = 1,
  limit: number = 20,
) => {
  const notifications = await Notification.find()
    .sort({ created_at: -1 })
    .skip((page - 1) * limit)
    .limit(limit)
    .populate('user_id', 'username email phone_number');

  const total = await Notification.countDocuments();

  return {
    notifications,
    pagination: {
      total,
      page,
      totalPages: Math.ceil(total / limit),
    },
  };
};

export const generateToken = async (player: any) => {
  const token = jwt.sign(
    { id: player._id, role: player.role_id },
    process.env.JWT_SECRET!,
    { expiresIn: '8h' },
  );
  return { token, expiresIn: 28800 };
};

export const verifyOTP = async (playerId: string, otp: string) => {
  const player = await Player.findById(playerId).select(
    '+two_factor_secret +two_factor_expires',
  );

  if (!player) {
    throw new Error('Player not found');
  }

  if (
    !player.two_factor_secret ||
    !player.two_factor_expires ||
    player.two_factor_secret !== otp ||
    new Date() > player.two_factor_expires
  ) {
    throw new Error('Invalid or expired OTP');
  }

  player.two_factor_secret = undefined;
  player.two_factor_expires = undefined;
  await player.save();

  const tokenData = generateTokenResponse(player);

  return {
    token: tokenData.token,
    expiresIn: tokenData.expiresIn,
    user: {
      id: player._id,
      username: player.username,
      email: player.email,
      phone_number: player.phone_number,
      role: player.role_id,
      status: player.status,
      gender: player.gender,
      language: player.language,
      country: player.country,
      city: player.city,
      is_2fa_enabled: player.is_2fa_enabled,
      profile_picture: player.profile_picture,
      is_verified: player.is_verified,
      fullname: player.fullname,
    },
  };
};

/**
 * Initiates Sumsub KYC verification for a player.
 * @param playerId - Internal player ID
 * @returns Sumsub access token and user ID
 * @throws {Error} If player not found or Sumsub API fails
 */
export const initiateSumsubVerification = async (playerId: string): Promise<SumsubTokenResponse> => {
  const player = await Player.findById(playerId);
  if (!player) {
    throw new Error('Player not found');
  }

  if (!player.email) {
    throw new Error('Player email is required for Sumsub verification');
  }

  if (!player.sumsub_id) {
    const applicantId = await createSumsubApplicant(
      playerId,
      player.email,
      player.phone_number
    );
    player.sumsub_id = applicantId;
    player.sumsub_status = 'pending';
    await player.save();
  }

  return generateSumsubAccessToken(playerId, playerId, 'basic-kyc');
};

/**
 * Updates player Sumsub verification status based on webhook data.
 * @param playerId - Internal player ID
 * @param status - New status ('approved' or 'rejected')
 * @returns Updated player object
 * @throws {Error} If player not found or update fails
 */
export const updateSumsubStatus = async (playerId: string, status: 'approved' | 'rejected') => {
  const player = await Player.findById(playerId);
  if (!player) {
    throw new Error('Player not found');
  }

  player.sumsub_status = status;
  player.sumsub_verification_date = new Date();
  if (status === 'approved') {
    player.is_verified = VERIFICATION.VERIFIED;
  } else if (status === 'rejected') {
    player.is_verified = VERIFICATION.UNVERIFIED;
  }
  await player.save();

  const notification = new Notification({
    type: NotificationType.KYC_UPDATE,
    message: `KYC status updated to ${status} for user ${player.username || player.email}`,
    user_id: player._id,
    metadata: { sumsub_id: player.sumsub_id, status },
  });
  await notification.save();

  return player;
};<|MERGE_RESOLUTION|>--- conflicted
+++ resolved
@@ -690,24 +690,6 @@
     }
   }
 
-<<<<<<< HEAD
-  if (data.fullname) player.fullname = data.fullname;
-  if (data.email) player.email = data.email;
-  if (data.phone_number) player.phone_number = data.phone_number;
-  if (data.username) player.username = data.username;
-  if (data.language !== undefined) player.language = data.language;
-  if (data.patronymic) player.patronymic = data.patronymic;
-  if (data.dob) {
-    const parsedDate = new Date(data.dob);
-    if (isNaN(parsedDate.getTime())) {
-      throw new Error('Invalid date format for date of birth');
-    }
-    player.dob = parsedDate;
-  }
-  if (data.gender !== undefined) player.gender = data.gender;
-  if (data.city !== undefined) player.city = data.city;
-  if (data.country !== undefined) player.country = data.country;
-=======
   // Handle other fields
   if (data.fullname) updates.fullname = data.fullname;
   if (data.username) updates.username = data.username;
@@ -717,7 +699,6 @@
   if (data.gender) updates.gender = data.gender;
   if (data.city) updates.city = data.city;
   if (data.country) updates.country = data.country;
->>>>>>> 418d1125
 
   Object.assign(player, updates);
   await player.save();
